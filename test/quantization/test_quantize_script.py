--- conflicted
+++ resolved
@@ -1177,20 +1177,15 @@
             model = torch.jit.trace(module, inputs).eval()
         else:
             model = torch.jit.script(module).eval()
-<<<<<<< HEAD
-        # TODO: _test_only_eval_fn --> default_eval_fn
-        model = quantize_script(model, qconfig_dict, test_only_eval_fn, [data])
-=======
         models = {}
         outputs = {}
         for d in [True, False]:
             # TODO: _test_only_eval_fn --> default_eval_fn
             models[d] = quantize_script(
-                model, qconfig_dict, _test_only_eval_fn, [data], inplace=False, debug=d)
+                model, qconfig_dict, test_only_eval_fn, [data], inplace=False, debug=d)
             # make sure it runs
             outputs[d] = models[d](*inputs)
 
->>>>>>> 4ec86ca5
         if debug:
             print('debug graph:', model[True].graph)
             print('non debug graph:', model[False].graph)
