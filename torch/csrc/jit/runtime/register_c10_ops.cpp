#include <ATen/core/ATenOpList.h>
#include <ATen/core/dispatch/Dispatcher.h>
#include <ATen/record_function.h>
#include <torch/csrc/jit/frontend/tracer.h>
#include <torch/csrc/jit/ir/ir.h>
#include <torch/csrc/jit/runtime/operator.h>
#include <unordered_set>

namespace torch {
namespace jit {

namespace {

// custom ops don't do tracing/autograd in VariableType yet, we need to handle
// tracing here.
// TODO This currently only handles tensors with requires_grad==False correctly.
//      It should also handle autograd.
Operator createOperatorFromC10_withTracingHandledHere(
    const c10::OperatorHandle& op) {
  return Operator(op, [op](Stack* stack) {
    const auto input_size = op.schema().arguments().size();
    const auto output_size = op.schema().returns().size();

    Node* node = nullptr;
    std::shared_ptr<jit::tracer::TracingState> tracer_state;

    // trace the input before unwrapping, otherwise we may lose
    // the input information
    if (jit::tracer::isTracing()) {
      tracer_state = jit::tracer::getTracingState();
      auto symbol = Symbol::fromQualString(op.schema().name());
      const auto& graph = tracer::getTracingState()->graph;
      node = graph->create(symbol, 0);
      tracer::recordSourceLocation(node);
      const auto& args = op.schema().arguments();
      int i = 0;
      for (auto iter = stack->end() - input_size; iter != stack->end();
           ++iter, ++i) {
        // TODO we need to refactor graph APIs (e.g., addInputs)
        // appropriately; after that, we can get rid of the giant if-else
        // block we will clean this tech debt together in the following PRs
        auto type = args[i].type();
        if (type->kind() == TypeKind::OptionalType) {
          if (iter->isNone()) {
            Value* none = graph->insertNode(graph->createNone())->output();
            node->addInput(none);
            continue;
          } else {
            type = type->expect<OptionalType>()->getElementType();
          }
        }
        if (type->isSubtypeOf(TensorType::get())) {
          AT_ASSERT(iter->isTensor());
          tracer::addInputs(node, args[i].name().c_str(), iter->toTensor());
        } else if (type->kind() == TypeKind::FloatType) {
          AT_ASSERT(iter->isDouble());
          tracer::addInputs(node, args[i].name().c_str(), iter->toDouble());
        } else if (type->kind() == TypeKind::IntType) {
          AT_ASSERT(iter->isInt());
          tracer::addInputs(node, args[i].name().c_str(), iter->toInt());
        } else if (type->kind() == TypeKind::BoolType) {
          AT_ASSERT(iter->isBool());
          tracer::addInputs(node, args[i].name().c_str(), iter->toBool());
        } else if (type->kind() == TypeKind::StringType) {
          AT_ASSERT(iter->isString());
          tracer::addInputs(node, args[i].name().c_str(), iter->toStringRef());
        } else if (type->kind() == TypeKind::NumberType) {
          tracer::addInputs(node, args[i].name().c_str(), iter->toScalar());
        } else if (type->kind() == TypeKind::ListType) {
          const auto& elem_type = type->expect<ListType>()->getElementType();
          if (elem_type->isSubtypeOf(TensorType::get())) {
            AT_ASSERT(iter->isTensorList());
            auto list = iter->toTensorVector();
            tracer::addInputs(node, args[i].name().c_str(), list);
          } else if (auto class_type = elem_type->cast<ClassType>()) {
            AT_ASSERT(iter->isList());
            auto list = iter->toList();
            std::vector<c10::intrusive_ptr<c10::ivalue::Object>> objects;
            for (IValue iv : list) {
              objects.emplace_back(std::move(iv).toObject());
            }
            tracer::addInputs(
                node, args[i].name().c_str(), objects, class_type);
          } else if (elem_type->kind() == TypeKind::FloatType) {
            AT_ASSERT(iter->isDoubleList());
            // NB: now, tracer doesn't support tracing double list. We add
            // special handling here, since in our case, we assume that all the
            // doubles in the list are constants
            auto value = iter->toDoubleVector();
            std::vector<Value*> info(value.size());
            for (size_t value_index = 0; value_index < value.size();
                 ++value_index) {
              info[value_index] = graph->insertConstant(value[value_index]);
              tracer::recordSourceLocation(info[value_index]->node());
            }
            node->addInput(
                graph
                    ->insertNode(graph->createList(jit::FloatType::get(), info))
                    ->output());
          } else if (elem_type->kind() == TypeKind::IntType) {
            AT_ASSERT(iter->isIntList());
            tracer::addInputs(
<<<<<<< HEAD
                node, args[i].name().c_str(), iter->toIntVector());
=======
                node,
                args[i].name().c_str(),
                c10::IntArrayRef(iter->toIntVector()));
>>>>>>> e4fbcaa2
          } else if (elem_type->kind() == TypeKind::BoolType) {
            AT_ASSERT(iter->isBoolList());
            tracer::addInputs(
                node, args[i].name().c_str(), iter->toBoolList().vec());
          } else {
            throw std::runtime_error(
                "unsupported input list type: " + elem_type->str());
          }
        } else if (iter->isObject()) {
          tracer::addInputs(node, args[i].name().c_str(), iter->toObject());
        } else {
          throw std::runtime_error("unsupported input type: " + type->str());
        }
      }
      graph->insertNode(node);

      jit::tracer::setTracingState(nullptr);
    }

#ifdef USE_STATIC_DISPATCH
    {
      at::AutoNonVariableTypeMode non_var_type_mode(true);
      op.callBoxed(stack);
    }
#else
    op.callBoxed(stack);
#endif // USE_STATIC_DISPATCH

    if (tracer_state) {
      jit::tracer::setTracingState(std::move(tracer_state));
      int i = 0;
      for (auto iter = stack->end() - output_size; iter != stack->end();
           ++iter, ++i) {
        const auto& type = op.schema().returns()[i].type();
        if (type->isSubtypeOf(TensorType::get())) {
          AT_ASSERT(iter->isTensor());
          tracer::addOutput(node, iter->toTensor());
        } else if (type->kind() == TypeKind::ListType) {
          const auto& elem_type = type->expect<ListType>()->getElementType();
          if (elem_type->isSubtypeOf(TensorType::get())) {
            AT_ASSERT(iter->isTensorList());
            tracer::addOutput(node, iter->toTensorList());
          } else {
            throw std::runtime_error(
                "unsupported ouptut list type: " + elem_type->str());
          }
        } else if (type->kind() == TypeKind::ClassType) {
          AT_ASSERT(iter->isObject());
          tracer::addOutput(node, iter->toObject());
        } else {
          throw std::runtime_error("unsupported output type: " + type->str());
        }
      }
    }
  });
}

Operator createOperatorFromC10_withTracingNotHandledHere(
    const c10::OperatorHandle& op) {
  return Operator(op, [op](Stack* stack) { op.callBoxed(stack); });
}

class RegistrationListener final : public c10::OpRegistrationListener {
 public:
  void onOperatorRegistered(const c10::OperatorHandle& op) override {
    if (op.schema().name() == "aten::backward") {
      // aten::backward has a manual wrapper in register_prim_ops_fulljit.cpp.
      // We should not additionally export the c10 aten::backward op from
      // native_functions.yaml to JIT. This special handling is needed because
      // aten::backward requires AliasAnalysisKind::CONSERVATIVE but all ops
      // from native_functions.yaml get AliasAnalysisKind::FROM_SCHEMA.
      // TODO Find a better way to handle this.
      return;
    }
    if (at::is_custom_op(op.schema().operator_name())) {
      // custom ops don't do tracing/autograd in VariableType yet, we need to
      // handle tracing here.
      torch::jit::registerOperator(
          createOperatorFromC10_withTracingHandledHere(op));
    } else {
      // Ops from native_functions.yaml do tracing/autograd in VariableType,
      // no need to handle it here
      torch::jit::registerOperator(
          createOperatorFromC10_withTracingNotHandledHere(op));
    }
  }

  void onOperatorDeregistered(const c10::OperatorHandle& op) override {
    if (op.schema().name() == "aten::backward") {
      // see comment in onOperatorRegistered for why aten::backward is excluded
      return;
    }
    torch::jit::deregisterOperator(op.schema());
  }
};

struct Registerer final {
  // this immediately calls the listener on all existing ops,
  // and calls it in future whenever a new op is registered
  Registerer()
      : listenerRAII(c10::Dispatcher::singleton().addRegistrationListener(
            std::make_unique<RegistrationListener>())) {}
  c10::RegistrationHandleRAII listenerRAII;
};

Registerer& registerer() {
  static Registerer registerer;
  return registerer;
}

// global instance to run its constructor on startup
Registerer& dummy = registerer();

} // namespace

void ensure_c10_registerer_defined() {
  registerer();
}

} // namespace jit
} // namespace torch<|MERGE_RESOLUTION|>--- conflicted
+++ resolved
@@ -100,13 +100,9 @@
           } else if (elem_type->kind() == TypeKind::IntType) {
             AT_ASSERT(iter->isIntList());
             tracer::addInputs(
-<<<<<<< HEAD
-                node, args[i].name().c_str(), iter->toIntVector());
-=======
                 node,
                 args[i].name().c_str(),
                 c10::IntArrayRef(iter->toIntVector()));
->>>>>>> e4fbcaa2
           } else if (elem_type->kind() == TypeKind::BoolType) {
             AT_ASSERT(iter->isBoolList());
             tracer::addInputs(
