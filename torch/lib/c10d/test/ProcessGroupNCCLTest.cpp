#include <iostream>

#include <c10d/FileStore.hpp>
#include <c10d/ProcessGroupNCCL.hpp>
#include <c10d/test/CUDATest.hpp>
#include <c10d/test/TestUtils.hpp>

#include <ATen/cuda/CUDAMultiStreamGuard.h>
#include <c10/cuda/CUDAGuard.h>
#include <c10/cuda/CUDAStream.h>

#include <gtest/gtest.h>

using namespace c10d::test;

using at::cuda::CUDAStream;
using c10d::ProcessGroup;

class NCCLTestBase {
 public:
  NCCLTestBase(const std::string& path) : path_(path) {}

  NCCLTestBase(NCCLTestBase&& other) {
    path_ = std::move(other.path_);
    pg_ = std::move(other.pg_);
  }

  ::c10d::ProcessGroupNCCL& getProcessGroup() {
    return *pg_;
  }

  void initialize(int rank, int size) {
    auto store = std::make_shared<::c10d::FileStore>(path_, size);

    pg_ = std::unique_ptr<::c10d::ProcessGroupNCCL>(
        new ::c10d::ProcessGroupNCCL(store, rank, size));
  }

 protected:
  std::string path_;
  std::unique_ptr<::c10d::ProcessGroupNCCL> pg_;
};

class NCCLTest : public NCCLTestBase {
 public:
  NCCLTest(const std::string& path, int worldSize)
      : NCCLTestBase(path),
        numDevices_(cudaNumDevices()),
        state_(::at::globalContext().lazyInitCUDA()),
        worldSize_(worldSize) {
    // Each device has a single tensor to perf the NCCL op
    tensors_.resize(numDevices_);
    inputs_.resize(numDevices_);
    outputs_.resize(numDevices_);
    at::cuda::OptionalCUDAGuard deviceGuard;
    for (auto i = 0; i < numDevices_; ++i) {
      deviceGuard.set_index(i);
      tensors_[i] = at::empty({3, 3}, at::kCUDA);
      inputs_[i].resize(worldSize_ * numDevices_);
      outputs_[i].resize(worldSize_ * numDevices_);
      for (auto j = 0; j < worldSize_ * numDevices_; ++j) {
        inputs_[i][j] = at::empty({3, 3}, at::kCUDA);
        outputs_[i][j] = at::empty({3, 3}, at::kCUDA);
      }
    }

    // Allocate a stream per device.
    //
    // The "current stream" is set globally per device in THC, so we
    // can't make two tensors on the same device use different streams
    // and pass this along to the collective (since it uses the THC
    // getters to retrieve the current stream).
    //
    streams_.reserve(numDevices_);
    for (auto i = 0; i < numDevices_; i++) {
      deviceGuard.set_index(i);
      streams_.push_back(at::cuda::getStreamFromPool());
    }
  }

  void wait(
      std::shared_ptr<ProcessGroup::Work>& work,
      std::chrono::milliseconds timeout = kNoTimeout) {
    at::cuda::CUDAMultiStreamGuard guard(streams_);
    work->wait(timeout);
  }

  std::vector<at::Tensor> getTensors() {
    std::vector<at::Tensor> outputs(numDevices_);

    // For the duration of this function, make THC use our streams
    at::cuda::CUDAMultiStreamGuard guard(streams_);

    // Copy inputs to outputs
    for (auto i = 0; i < numDevices_; i++) {
      cudaStreamSynchronize(streams_[i].stream());
      outputs[i] = tensors_[i].cpu();
    }

    return outputs;
  }

  std::vector<std::vector<at::Tensor>> getInputTensors() {
    return getTensorLists(inputs_);
  }
  std::vector<std::vector<at::Tensor>> getOutputTensors() {
    return getTensorLists(outputs_);
  }

  int numDevices() const {
    return numDevices_;
  }

 private:
  std::vector<std::vector<at::Tensor>> getTensorLists(
      std::vector<std::vector<at::Tensor>>& tensor_lists) {
    std::vector<std::vector<at::Tensor>> outputs(numDevices_);
    for (size_t i = 0; i < outputs.size(); ++i) {
      outputs[i] = std::vector<at::Tensor>(worldSize_ * numDevices_);
    }

    // For the duration of this function, make THC use our streams
    at::cuda::CUDAMultiStreamGuard guard(streams_);

    // Copy inputs to outputs
    for (auto i = 0; i < numDevices_; ++i) {
      cudaStreamSynchronize(streams_[i].stream());
      for (auto j = 0; j < worldSize_ * numDevices_; ++j) {
        outputs[i][j] = tensor_lists[i][j].cpu();
      }
    }
    return outputs;
  }

 protected:
  const int numDevices_;
  THCState* state_;
  int worldSize_;
  std::vector<at::Tensor> tensors_;
  std::vector<std::vector<at::Tensor>> inputs_;
  std::vector<std::vector<at::Tensor>> outputs_;
  std::vector<CUDAStream> streams_;
};

class AllreduceNCCLTest : public NCCLTest {
 public:
  AllreduceNCCLTest(const std::string& path, int worldSize)
      : NCCLTest(path, worldSize) {}

  std::shared_ptr<c10d::ProcessGroup::Work> run() {
    // For the duration of this function, make THC use our streams
    at::cuda::CUDAMultiStreamGuard guard(streams_);

    // Launch sleep on every device
    at::cuda::OptionalCUDAGuard deviceGuard;
    for (auto i = 0; i < numDevices_; i++) {
      deviceGuard.set_index(i);
      cudaSleep(streams_[i], 2000 * 1000 * 1000);
    }

    // Launch value initialization for every tensor
    for (auto i = 0; i < numDevices_; i++) {
      deviceGuard.set_index(i);
      tensors_[i].fill_(pg_->getRank() * numDevices_ + i);
    }

    return pg_->allreduce(tensors_);
  }
};

class BroadcastNCCLTest : public NCCLTest {
 public:
  BroadcastNCCLTest(const std::string& path, int worldSize)
      : NCCLTest(path, worldSize) {}

  std::shared_ptr<c10d::ProcessGroup::Work> run(int rootRank, int rootTensor) {
    // For the duration of this function, make THC use our streams
    at::cuda::CUDAMultiStreamGuard guard(streams_);

    // Launch sleep on every device
    at::cuda::OptionalCUDAGuard deviceGuard;
    for (auto i = 0; i < numDevices_; i++) {
      deviceGuard.set_index(i);
      cudaSleep(streams_[i], 2000 * 1000 * 1000);
    }

    // Launch value initialization for every tensor
    for (auto i = 0; i < numDevices_; i++) {
      deviceGuard.set_index(i);
      tensors_[i].fill_(pg_->getRank() * numDevices_ + i);
    }

    ::c10d::BroadcastOptions options;
    options.rootRank = rootRank;
    options.rootTensor = rootTensor;
    return pg_->broadcast(tensors_, options);
  }
};

class ReduceNCCLTest : public NCCLTest {
 public:
  ReduceNCCLTest(const std::string& path, int worldSize)
      : NCCLTest(path, worldSize) {}

  std::shared_ptr<c10d::ProcessGroup::Work> run(int rootRank, int rootTensor) {
    // For the duration of this function, make THC use our streams
    at::cuda::CUDAMultiStreamGuard guard(streams_);

    // Launch sleep on every device
    at::cuda::OptionalCUDAGuard deviceGuard;
    for (auto i = 0; i < numDevices_; i++) {
      deviceGuard.set_index(i);
      cudaSleep(streams_[i], 2000 * 1000 * 1000);
    }

    // Launch value initialization for every tensor
    for (auto i = 0; i < numDevices_; i++) {
      deviceGuard.set_index(i);
      tensors_[i].fill_(pg_->getRank() * numDevices_ + i);
    }

    ::c10d::ReduceOptions options;
    options.rootRank = rootRank;
    options.rootTensor = rootTensor;
    return pg_->reduce(tensors_, options);
  }
};

class AllgatherNCCLTest : public NCCLTest {
 public:
  AllgatherNCCLTest(const std::string& path, int worldSize)
      : NCCLTest(path, worldSize) {}

  std::shared_ptr<c10d::ProcessGroup::Work> run() {
    // For the duration of this function, make THC use our streams
    at::cuda::CUDAMultiStreamGuard guard(streams_);

    // Launch sleep on every device
    at::cuda::OptionalCUDAGuard deviceGuard;
    for (auto i = 0; i < numDevices_; i++) {
      deviceGuard.set_index(i);
      cudaSleep(streams_[i], 2000 * 1000 * 1000);
    }

    // Launch value initialization for every tensor
    for (auto i = 0; i < numDevices_; i++) {
      deviceGuard.set_index(i);
      tensors_[i].fill_(pg_->getRank() * numDevices_ + i);
    }

    return pg_->allgather(outputs_, tensors_);
  }
};

struct ReduceScatterNCCLTest : NCCLTest {
  ReduceScatterNCCLTest(const std::string& path, int worldSize)
      : NCCLTest(path, worldSize) {}

  std::shared_ptr<c10d::ProcessGroup::Work> run() {
    // For the duration of this function, make THC use our streams
    at::cuda::CUDAMultiStreamGuard guard(streams_);

    // Launch sleep on every device
    at::cuda::OptionalCUDAGuard deviceGuard;
    for (auto i = 0; i < numDevices_; i++) {
      deviceGuard.set_index(i);
      cudaSleep(streams_[i], 2000 * 1000 * 1000);
    }

    // Launch value initialization for every tensor
    for (auto i = 0; i < numDevices_; i++) {
      deviceGuard.set_index(i);
      for (auto j = 0; j < worldSize_ * numDevices_; ++j) {
        inputs_[i][j].fill_(
            pg_->getRank() * numDevices_ * worldSize_ + i * worldSize_ + j);
      }
    }

    return pg_->reduce_scatter(tensors_, inputs_);
  }
};

void testAllreduce(const std::string& path, int rank, int size) {
  auto test = AllreduceNCCLTest(path, size);
  test.initialize(rank, size);
  auto work = test.run();
  // Wait for work to finish
  test.wait(work);

  // Validation
  const int totalNumGPUs = test.numDevices() * size;
  const auto expected = (totalNumGPUs * (totalNumGPUs - 1)) / 2;
  auto tensors = test.getTensors();
  for (size_t j = 0; j < tensors.size(); j++) {
    auto& tensor = tensors[j];
    auto data = tensor.data_ptr<float>();
    for (auto k = 0; k < tensor.numel(); k++) {
<<<<<<< HEAD
      EXPECT_EQ(data[k], expected);
=======
      EXPECT_EQ(data[k], expected)
          << "Allreduce ouputs do not match expected outputs";
>>>>>>> 690ac3ff
    }
  }
}

void testBroadcast(const std::string& path, int rank, int size) {
  auto test = BroadcastNCCLTest(path, size);
  test.initialize(rank, size);

  const int numDevices = test.numDevices();
  // try every permutation of root rank and root tensor
  for (auto rootRank = 0; rootRank < size; rootRank++) {
    for (auto rootTensor = 0; rootTensor < numDevices; rootTensor++) {
      auto work = test.run(rootRank, rootTensor);

      // wait for work to complete
      test.wait(work);

      // Check results
      const auto expected = (rootRank * numDevices + rootTensor);
      auto tensors = test.getTensors();
      for (size_t j = 0; j < tensors.size(); j++) {
        auto& tensor = tensors[j];
        auto data = tensor.data_ptr<float>();
        for (auto k = 0; k < tensor.numel(); k++) {
<<<<<<< HEAD
          EXPECT_EQ(data[k], expected);
=======
          EXPECT_EQ(data[k], expected)
              << "Broadcast outputs do not match expected outputs";
>>>>>>> 690ac3ff
        }
      }
    }
  }
}

void testReduce(const std::string& path, int rank, int size) {
  auto test = ReduceNCCLTest(path, size);
  test.initialize(rank, size);

  const int numDevices = test.numDevices();
  // try every permutation of root rank and root tensor
  for (auto rootRank = 0; rootRank < size; rootRank++) {
    for (auto rootTensor = 0; rootTensor < numDevices; rootTensor++) {
      auto work = test.run(rootRank, rootTensor);

      // wait for work to complete
      test.wait(work);

      // Validation
      const int totalNumGPUs = numDevices * size;
      const auto expected = (totalNumGPUs * (totalNumGPUs - 1)) / 2;
      auto tensors = test.getTensors();
      if (rank == rootRank) {
        auto& tensor = tensors[rootTensor];
        auto data = tensor.data_ptr<float>();
        for (auto k = 0; k < tensor.numel(); k++) {
<<<<<<< HEAD
          EXPECT_EQ(data[k], expected);
=======
          EXPECT_EQ(data[k], expected)
              << "Reduce outputs do not match expected outputs";
>>>>>>> 690ac3ff
        }
      }
    }
  }
}

void testAllgather(const std::string& path, int rank, int size) {
  auto test = AllgatherNCCLTest(path, size);
  test.initialize(rank, size);
  auto work = test.run();
  // Wait for work to finish
  test.wait(work);

  // Validation
  auto tensors = test.getOutputTensors();
  // device index
  for (size_t i = 0; i < tensors.size(); ++i) {
    // rank index
    for (size_t j = 0; j < tensors[i].size(); ++j) {
      const auto expected = j;
      auto& tensor = tensors[i][j];
      auto data = tensor.data_ptr<float>();
      for (auto k = 0; k < tensor.numel(); k++) {
<<<<<<< HEAD
        EXPECT_EQ(data[k], expected);
=======
        EXPECT_EQ(data[k], expected)
            << "Allgather outputs do not match expected outputs";
>>>>>>> 690ac3ff
      }
    }
  }
}

void testReduceScatter(const std::string& path, int rank, int size) {
  auto test = ReduceScatterNCCLTest(path, size);
  test.initialize(rank, size);
  auto work = test.run();
  // Wait for work to finish
  test.wait(work);

  const auto participants = test.numDevices() * size;
  const auto base = (participants * (participants - 1)) / 2;

  // Validation
  auto tensors = test.getTensors();
  // device index
  for (size_t i = 0; i < tensors.size(); ++i) {
    const auto modifier = participants * (rank * participants + i);
    const auto expected = base + modifier;
    auto& tensor = tensors[i];
    auto data = tensor.data_ptr<float>();
    for (auto j = 0; j < tensor.numel(); j++) {
<<<<<<< HEAD
      EXPECT_EQ(data[j], expected);
=======
      EXPECT_EQ(data[j], expected) << "ReduceScatter outputs do not match expected outputs!";
>>>>>>> 690ac3ff
    }
  }
}

class ProcessGroupNCCLTest: public ::testing::Test {
 protected:
  void SetUp() override {
    // Use WORLD_SIZE and RANK environmental variables to do multi-node
    // distributed testing
    auto sizeEnv = std::getenv("WORLD_SIZE");
    auto rankEnv = std::getenv("RANK");

    if (sizeEnv && rankEnv) {
      size_ = std::stoi(std::string(sizeEnv));
      rank_ = std::stoi(std::string(rankEnv));
    }
    LOG(INFO) << "Multi-node world size: " << size_ << " rank: " << rank_;
  }

  void TearDown() override {
    // Reset NCCL_BLOCKING_WAIT environment variable after each run.
    ASSERT_TRUE(setenv(c10d::NCCL_BLOCKING_WAIT, "0", 1) == 0);
  }

  bool skipTest() {
    // Skip tests if CUDA is not available.
    if (!at::cuda::is_available()) {
      LOG(INFO) << "CUDA not available, skipping test";
      return true;
    }
    return false;
  }

  int size_{1};
  int rank_{0};
};

TEST_F(ProcessGroupNCCLTest, testAllreduce) {
  if (skipTest()) {
    return;
  }
  {
    TemporaryFile file;
    testAllreduce(file.path, rank_, size_);
  }
}

TEST_F(ProcessGroupNCCLTest, testBroadcast) {
  if (skipTest()) {
    return;
  }
  {
    TemporaryFile file;
    testBroadcast(file.path, rank_, size_);
  }
}

TEST_F(ProcessGroupNCCLTest, testReduce) {
  if (skipTest()) {
    return;
  }
  {
    TemporaryFile file;
    testReduce(file.path, rank_, size_);
  }
}

TEST_F(ProcessGroupNCCLTest, testAllgather) {
  if (skipTest()) {
    return;
  }
  {
    TemporaryFile file;
    testAllgather(file.path, rank_, size_);
  }
}

TEST_F(ProcessGroupNCCLTest, testReduceScatter) {
  if (skipTest()) {
    return;
  }
  {
    TemporaryFile file;
    testReduceScatter(file.path, rank_, size_);
  }
}<|MERGE_RESOLUTION|>--- conflicted
+++ resolved
@@ -295,12 +295,8 @@
     auto& tensor = tensors[j];
     auto data = tensor.data_ptr<float>();
     for (auto k = 0; k < tensor.numel(); k++) {
-<<<<<<< HEAD
-      EXPECT_EQ(data[k], expected);
-=======
       EXPECT_EQ(data[k], expected)
           << "Allreduce ouputs do not match expected outputs";
->>>>>>> 690ac3ff
     }
   }
 }
@@ -325,12 +321,8 @@
         auto& tensor = tensors[j];
         auto data = tensor.data_ptr<float>();
         for (auto k = 0; k < tensor.numel(); k++) {
-<<<<<<< HEAD
-          EXPECT_EQ(data[k], expected);
-=======
           EXPECT_EQ(data[k], expected)
               << "Broadcast outputs do not match expected outputs";
->>>>>>> 690ac3ff
         }
       }
     }
@@ -358,12 +350,8 @@
         auto& tensor = tensors[rootTensor];
         auto data = tensor.data_ptr<float>();
         for (auto k = 0; k < tensor.numel(); k++) {
-<<<<<<< HEAD
-          EXPECT_EQ(data[k], expected);
-=======
           EXPECT_EQ(data[k], expected)
               << "Reduce outputs do not match expected outputs";
->>>>>>> 690ac3ff
         }
       }
     }
@@ -387,12 +375,8 @@
       auto& tensor = tensors[i][j];
       auto data = tensor.data_ptr<float>();
       for (auto k = 0; k < tensor.numel(); k++) {
-<<<<<<< HEAD
-        EXPECT_EQ(data[k], expected);
-=======
         EXPECT_EQ(data[k], expected)
             << "Allgather outputs do not match expected outputs";
->>>>>>> 690ac3ff
       }
     }
   }
@@ -417,11 +401,7 @@
     auto& tensor = tensors[i];
     auto data = tensor.data_ptr<float>();
     for (auto j = 0; j < tensor.numel(); j++) {
-<<<<<<< HEAD
-      EXPECT_EQ(data[j], expected);
-=======
       EXPECT_EQ(data[j], expected) << "ReduceScatter outputs do not match expected outputs!";
->>>>>>> 690ac3ff
     }
   }
 }
