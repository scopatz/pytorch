# See README.md in this directory for more guidance

# *********NB: _cast_* operators are DEPRECATED and will be removed
# eventually. These were previously used before TorchScript IR supported
# representing ScalarType's. They are now superseded by usage of
# `aten::to()`. The ops remain here for backward compatibility purposes.

# DEPRECATED. DO NOT USE
- func: _cast_Byte(Tensor self, bool non_blocking=False) -> Tensor
  use_c10_dispatcher: full
  variants: function

# DEPRECATED. DO NOT USE
- func: _cast_Char(Tensor self, bool non_blocking=False) -> Tensor
  use_c10_dispatcher: full
  variants: function

# DEPRECATED. DO NOT USE
- func: _cast_Double(Tensor self, bool non_blocking=False) -> Tensor
  use_c10_dispatcher: full
  variants: function

# DEPRECATED. DO NOT USE
- func: _cast_Float(Tensor self, bool non_blocking=False) -> Tensor
  use_c10_dispatcher: full
  variants: function

# DEPRECATED. DO NOT USE
- func: _cast_Int(Tensor self, bool non_blocking=False) -> Tensor
  use_c10_dispatcher: full
  variants: function

# DEPRECATED. DO NOT USE
- func: _cast_Long(Tensor self, bool non_blocking=False) -> Tensor
  use_c10_dispatcher: full
  variants: function

# DEPRECATED. DO NOT USE
- func: _cast_Short(Tensor self, bool non_blocking=False) -> Tensor
  use_c10_dispatcher: full
  variants: function

# DEPRECATED. DO NOT USE
- func: _cast_Half(Tensor self, bool non_blocking=False) -> Tensor
  use_c10_dispatcher: full
  variants: function

# Computes the gradient of current tensor w.r.t. graph leaves.
- func: backward(Tensor self, Tensor? gradient=None, bool? retain_graph=None, bool create_graph=False) -> ()
  use_c10_dispatcher: full
  manual_kernel_registration: True
  variants: method

# DEPRECATED. Sets the tensor data held by this `Variable` to be the same as
# `new_data`.  It requires that `new_data` and `Variable` have compatible tensor
# type, by checking `_has_compatible_shallow_copy_type(this, new_data)`.
#
# This function is deprecated because it doesn't really make sense in a world
# where Variables *are* Tensors (as opposed to them containing tensors, which
# is what the previous interpretation was.)
- func: set_data(Tensor(a!) self, Tensor new_data) -> ()
  use_c10_dispatcher: full
  manual_kernel_registration: True
  variants: method

- func: data(Tensor self) -> Tensor
  use_c10_dispatcher: full
  manual_kernel_registration: True
  variants: method

# True if this `Variable` is a leaf and thus does not have a `grad_fn`.
- func: is_leaf(Tensor self) -> bool
  use_c10_dispatcher: full
  manual_kernel_registration: True
  variants: method

# Returns the output index of this variable from the forward operation that
# produced it.  Conversely, it returns the input index of the gradient `Node` to
# which this `Variable` is connected (because in the gradient computation,
# inputs and outputs switch meaning).  For example:
#
#   y0, y1, y2 = f(x)
#   assert y0.output_nr == 0
#   assert y1.output_nr == 1
#   assert y2.output_nr == 2
#
- func: output_nr(Tensor self) -> int
  use_c10_dispatcher: full
  manual_kernel_registration: True
  variants: method

- func: _version(Tensor self) -> int
  use_c10_dispatcher: full
  manual_kernel_registration: True
  variants: method

- func: requires_grad_(Tensor(a!) self, bool requires_grad=True) -> Tensor(a!)
  manual_kernel_registration: True
  variants: method

# Enables .grad attribute for non-leaf Tensors.
- func: retain_grad(Tensor(a!) self) -> ()
  use_c10_dispatcher: full
  manual_kernel_registration: True
  variants: method

- func: rename_(Tensor(a!) self, Dimname[]? names) -> Tensor(a!)
  variants: method

- func: rename(Tensor(a) self, Dimname[]? names) -> Tensor(a)
  variants: method

- func: align_to(Tensor(a) self, Dimname[] names) -> Tensor(a)
  variants: method

- func: align_to.ellipsis_idx(Tensor(a) self, Dimname[] order, int ellipsis_idx) -> Tensor(a)
  variants: method

- func: align_as(Tensor self, Tensor other) -> Tensor
  use_c10_dispatcher: full
  variants: method

- func: align_tensors(Tensor[] tensors) -> Tensor[]
  use_c10_dispatcher: full

- func: refine_names(Tensor(a) self, Dimname[] names) -> Tensor(a)
  variants: method

- func: unflatten.Dimname(Tensor self, Dimname dim, int[] sizes, Dimname[] names) -> Tensor
  variants: method

- func: unflatten.int(Tensor self, int dim, int[] sizes, Dimname[] names) -> Tensor
  variants: method

- func: _use_cudnn_ctc_loss(Tensor log_probs, Tensor targets, int[] input_lengths, int[] target_lengths, int blank) -> bool
  use_c10_dispatcher: full
  dispatch:
    CUDA: _use_cudnn_ctc_loss

- func: _cudnn_ctc_loss(Tensor log_probs, Tensor targets, int[] input_lengths, int[] target_lengths, int blank, bool deterministic, bool zero_infinity) -> (Tensor, Tensor)
  use_c10_dispatcher: full
  dispatch:
    CUDA: _cudnn_ctc_loss

- func: _use_cudnn_rnn_flatten_weight() -> bool
  use_c10_dispatcher: full

- func: _cudnn_rnn_flatten_weight(Tensor[] weight_arr, int weight_stride0, int input_size, int mode, int hidden_size, int num_layers, bool batch_first, bool bidirectional) -> Tensor
  use_c10_dispatcher: full
  dispatch:
    CUDA: _cudnn_rnn_flatten_weight

- func: _cudnn_rnn(Tensor input, Tensor[] weight, int weight_stride0, Tensor? weight_buf, Tensor hx, Tensor? cx, int mode, int hidden_size, int num_layers, bool batch_first, float dropout, bool train, bool bidirectional, int[] batch_sizes, Tensor? dropout_state) -> (Tensor, Tensor, Tensor, Tensor, Tensor)
  use_c10_dispatcher: full
  dispatch:
    CUDA: _cudnn_rnn

- func: _cudnn_rnn_backward(Tensor input, Tensor[] weight, int weight_stride0, Tensor weight_buf, Tensor hx, Tensor? cx, Tensor output, Tensor? grad_output, Tensor? grad_hy, Tensor? grad_cy, int mode, int hidden_size, int num_layers, bool batch_first, float dropout, bool train, bool bidirectional, int[] batch_sizes, Tensor? dropout_state, Tensor reserve, bool[4] output_mask) -> (Tensor, Tensor, Tensor, Tensor[])
  use_c10_dispatcher: full
  dispatch:
    CUDA: _cudnn_rnn_backward

- func: _cudnn_init_dropout_state(float dropout, bool train, int dropout_seed, *, ScalarType? dtype=None, Layout? layout=None, Device? device=None, bool? pin_memory=False) -> Tensor
  use_c10_dispatcher: full
  dispatch:
    CUDA: _cudnn_init_dropout_state

- func: _debug_has_internal_overlap(Tensor self) -> int
  use_c10_dispatcher: full
  variants: function

- func: _fused_dropout(Tensor self, float p, Generator? generator=None) -> (Tensor, Tensor)
  variants: function
  dispatch:
     CUDA: fused_dropout_cuda

- func: _masked_scale(Tensor self, Tensor mask, float scale) -> Tensor
  use_c10_dispatcher: full
  variants: function
  dispatch:
     CUDA: masked_scale_cuda

- func: _sobol_engine_draw(Tensor quasi, int n, Tensor sobolstate, int dimension, int num_generated, ScalarType? dtype) -> (Tensor, Tensor)
  use_c10_dispatcher: full

- func: _sobol_engine_ff_(Tensor(a!) self, int n, Tensor sobolstate, int dimension, int num_generated) -> Tensor(a!)

- func: _sobol_engine_scramble_(Tensor(a!) self, Tensor ltm, int dimension) -> Tensor(a!)

- func: _sobol_engine_initialize_state_(Tensor(a!) self, int dimension) -> Tensor(a!)

- func: _reshape_from_tensor(Tensor self, Tensor shape) -> Tensor
  use_c10_dispatcher: full

- func: _shape_as_tensor(Tensor self) -> Tensor
  use_c10_dispatcher: full

- func: dropout(Tensor input, float p, bool train) -> Tensor
  use_c10_dispatcher: full

- func: dropout_(Tensor(a!) self, float p, bool train) -> Tensor(a!)

- func: feature_dropout(Tensor input, float p, bool train) -> Tensor
  use_c10_dispatcher: full

- func: feature_dropout_(Tensor(a!) self, float p, bool train) -> Tensor(a!)

- func: alpha_dropout(Tensor input, float p, bool train) -> Tensor
  use_c10_dispatcher: full

- func: alpha_dropout_(Tensor(a!) self, float p, bool train) -> Tensor(a!)

- func: feature_alpha_dropout(Tensor input, float p, bool train) -> Tensor
  use_c10_dispatcher: full

- func: feature_alpha_dropout_(Tensor(a!) self, float p, bool train) -> Tensor(a!)

- func: abs(Tensor self) -> Tensor
  use_c10_dispatcher: full
  variants: function, method

- func: abs_(Tensor(a!) self) -> Tensor(a!)
  variants: function, method

- func: abs.out(Tensor self, *, Tensor(a!) out) -> Tensor(a!)

- func: absolute(Tensor self) -> Tensor
  use_c10_dispatcher: full
  variants: function, method
  dispatch:
    CPU, CUDA: abs

- func: absolute_(Tensor(a!) self) -> Tensor(a!)
  variants: function, method
  dispatch:
    CPU, CUDA: abs_

- func: absolute.out(Tensor self, *, Tensor(a!) out) -> Tensor(a!)
  dispatch:
    CPU, CUDA: abs_out

- func: angle(Tensor self) -> Tensor
  use_c10_dispatcher: full
  variants: function, method

- func: angle.out(Tensor self, *, Tensor(a!) out) -> Tensor(a!)

- func: view_as_real(Tensor(a) self) -> Tensor(a)
  use_c10_dispatcher: full
  variants: function

- func: view_as_complex(Tensor(a) self) -> Tensor(a)
  use_c10_dispatcher: full
  variants: function

- func: real(Tensor(a) self) -> Tensor(a)
  use_c10_dispatcher: full
  variants: function

- func: imag(Tensor(a) self) -> Tensor(a)
  use_c10_dispatcher: full
  variants: function

- func: conj(Tensor self) -> Tensor
  use_c10_dispatcher: full
  variants: function, method

- func: conj.out(Tensor self, *, Tensor(a!) out) -> Tensor(a!)

- func: acos(Tensor self) -> Tensor
  use_c10_dispatcher: full
  variants: function, method

- func: acos_(Tensor(a!) self) -> Tensor(a!)
  variants: function, method

- func: acos.out(Tensor self, *, Tensor(a!) out) -> Tensor(a!)

- func: avg_pool1d(Tensor self, int[1] kernel_size, int[1] stride=[], int[1] padding=0, bool ceil_mode=False, bool count_include_pad=True) -> Tensor
  use_c10_dispatcher: full

- func: adaptive_avg_pool1d(Tensor self, int[1] output_size) -> Tensor
  use_c10_dispatcher: full

# Return: (Tensor output, Tensor indices)
- func: adaptive_max_pool1d(Tensor self, int[1] output_size) -> (Tensor, Tensor)
  use_c10_dispatcher: full

- func: add.Tensor(Tensor self, Tensor other, *, Scalar alpha=1) -> Tensor
  use_c10_dispatcher: full
  variants: function, method
  dispatch:
    CPU, CUDA: add
    SparseCPU, SparseCUDA: add_sparse
    MkldnnCPU: mkldnn_add
    Vulkan: vulkan_add

- func: add_.Tensor(Tensor(a!) self, Tensor other, *, Scalar alpha=1) -> Tensor(a!)
  variants: method
  dispatch:
    CPU, CUDA: add_
    SparseCPU, SparseCUDA: add_sparse_
    MkldnnCPU: mkldnn_add_

- func: add.out(Tensor self, Tensor other, *, Scalar alpha=1, Tensor(a!) out) -> Tensor(a!)
  dispatch:
    CPU, CUDA: add_out
    SparseCPU: add_out_sparse_cpu
    SparseCUDA: add_out_sparse_cuda
    MkldnnCPU: mkldnn_add_out

- func: add_relu.Tensor(Tensor self, Tensor other, *, Scalar alpha=1) -> Tensor
  use_c10_dispatcher: full
  variants: function
  dispatch:
    CPU: add_relu
  supports_named_tensor: True

- func: add_relu_.Tensor(Tensor(a!) self, Tensor other, *, Scalar alpha=1) -> Tensor(a!)
  variants: function
  dispatch:
    CPU: add_relu_
  supports_named_tensor: True

- func: add_relu.out(Tensor self, Tensor other, *, Scalar alpha=1, Tensor(a!) out) -> Tensor(a!)
  variants: function
  dispatch:
    CPU: add_relu_out
  supports_named_tensor: True

# For C++ only, until we have conversion from C++ numbers to Tensor
- func: add.Scalar(Tensor self, Scalar other, Scalar alpha=1) -> Tensor
  use_c10_dispatcher: full
  variants: function, method

- func: add_.Scalar(Tensor(a!) self, Scalar other, Scalar alpha=1) -> Tensor(a!)
  variants: method

- func: addmv(Tensor self, Tensor mat, Tensor vec, *, Scalar beta=1, Scalar alpha=1) -> Tensor
  use_c10_dispatcher: full
  variants: function, method

- func: addmv_(Tensor(a!) self, Tensor mat, Tensor vec, *, Scalar beta=1, Scalar alpha=1) -> Tensor(a!)
  variants: function, method

- func: addmv.out(Tensor self, Tensor mat, Tensor vec, *, Scalar beta=1, Scalar alpha=1, Tensor(a!) out) -> Tensor(a!)

- func: _addmv_impl_(Tensor(a!) self, Tensor self2, Tensor mat, Tensor vec, *, Scalar beta=1, Scalar alpha=1) -> Tensor(a!)
  dispatch:
    CPU: addmv_impl_cpu
    CUDA: addmv_impl_cuda

- func: addr(Tensor self, Tensor vec1, Tensor vec2, *, Scalar beta=1, Scalar alpha=1) -> Tensor
  use_c10_dispatcher: full
  variants: function, method

- func: addr_(Tensor(a!) self, Tensor vec1, Tensor vec2, *, Scalar beta=1, Scalar alpha=1) -> Tensor(a!)
  variants: method

- func: addr.out(Tensor self, Tensor vec1, Tensor vec2, *, Scalar beta=1, Scalar alpha=1, Tensor(a!) out) -> Tensor(a!)

- func: affine_grid_generator(Tensor theta, int[] size, bool align_corners) -> Tensor
  use_c10_dispatcher: full
  variants: function

- func: affine_grid_generator_backward(Tensor grad, int[] size, bool align_corners) -> Tensor
  use_c10_dispatcher: full
  variants: function

- func: all.dim(Tensor self, int dim, bool keepdim=False) -> Tensor
  use_c10_dispatcher: full
  variants: function, method

- func: all.out(Tensor self, int dim, bool keepdim=False, *, Tensor(a!) out) -> Tensor(a!)

- func: all.dimname(Tensor self, Dimname dim, bool keepdim=False) -> Tensor
  variants: function, method

- func: all.dimname_out(Tensor self, Dimname dim, bool keepdim=False, *, Tensor(a!) out) -> Tensor(a!)

- func: allclose(Tensor self, Tensor other, float rtol=1e-05, float atol=1e-08, bool equal_nan=False) -> bool
  use_c10_dispatcher: full
  variants: function, method

- func: any.dim(Tensor self, int dim, bool keepdim=False) -> Tensor
  use_c10_dispatcher: full
  variants: function, method

- func: any.out(Tensor self, int dim, bool keepdim=False, *, Tensor(a!) out) -> Tensor(a!)

- func: any.dimname(Tensor self, Dimname dim, bool keepdim=False) -> Tensor
  variants: function, method

- func: any.dimname_out(Tensor self, Dimname dim, bool keepdim=False, *, Tensor(a!) out) -> Tensor(a!)

- func: arange(Scalar end, *, ScalarType? dtype=None, Layout? layout=None, Device? device=None, bool? pin_memory=None) -> Tensor
  use_c10_dispatcher: full

- func: arange.start(Scalar start, Scalar end, *, ScalarType? dtype=None, Layout? layout=None, Device? device=None, bool? pin_memory=None) -> Tensor
  use_c10_dispatcher: full

- func: arange.start_step(Scalar start, Scalar end, Scalar step, *, ScalarType? dtype=None, Layout? layout=None, Device? device=None, bool? pin_memory=None) -> Tensor
  use_c10_dispatcher: full

- func: arange.out(Scalar end, *, Tensor(a!) out) -> Tensor(a!)

- func: arange.start_out(Scalar start, Scalar end, Scalar step=1, *, Tensor(a!) out) -> Tensor(a!)
  dispatch:
    CPU: arange_cpu_out
    CUDA: arange_cuda_out

# This function is a temporary hack to allow tracing of arange like constructs with dynamic
# bounds on arange.  Normal arange is not traceable because it does not take any tensor inputs;
# if the range you need is based on another tensor, calling this function directly will
# preserve tracing.  Get rid of this when arange can directly take tensors for bounds
# (so that it can be traced directly).
- func: _dim_arange(Tensor like, int dim) -> Tensor
  use_c10_dispatcher: full

- func: argmax(Tensor self, int? dim=None, bool keepdim=False) -> Tensor
  use_c10_dispatcher: full
  variants: function, method
  dispatch:
    CPU, CUDA: argmax

- func: argmin(Tensor self, int? dim=None, bool keepdim=False) -> Tensor
  use_c10_dispatcher: full
  variants: function, method
  dispatch:
    CPU, CUDA: argmin

- func: acosh(Tensor self) -> Tensor
  use_c10_dispatcher: full
  supports_named_tensor: True
  variants: function, method

- func: acosh_(Tensor(a!) self) -> Tensor(a!)
  supports_named_tensor: True
  variants: function, method

- func: acosh.out(Tensor self, *, Tensor(a!) out) -> Tensor(a!)
  supports_named_tensor: True

- func: asinh(Tensor self) -> Tensor
  use_c10_dispatcher: full
  supports_named_tensor: True
  variants: function, method

- func: asinh_(Tensor(a!) self) -> Tensor(a!)
  supports_named_tensor: True
  variants: function, method

- func: asinh.out(Tensor self, *, Tensor(a!) out) -> Tensor(a!)
  supports_named_tensor: True

- func: atanh(Tensor self) -> Tensor
  use_c10_dispatcher: full
  supports_named_tensor: True
  variants: function, method

- func: atanh_(Tensor(a!) self) -> Tensor(a!)
  supports_named_tensor: True
  variants: function, method

- func: atanh.out(Tensor self, *, Tensor(a!) out) -> Tensor(a!)
  supports_named_tensor: True

- func: as_strided(Tensor(a) self, int[] size, int[] stride, int? storage_offset=None) -> Tensor(a)
  use_c10_dispatcher: full
  variants: function, method
  dispatch:
    CPU, CUDA: as_strided_tensorimpl
    QuantizedCPU, QuantizedCUDA: as_strided_qtensorimpl
  device_guard: False

- func: as_strided_(Tensor(a!) self, int[] size, int[] stride, int? storage_offset=None) -> Tensor(a!)
  variants: function, method
  device_guard: False

- func: asin(Tensor self) -> Tensor
  use_c10_dispatcher: full
  variants: function, method

- func: asin_(Tensor(a!) self) -> Tensor(a!)
  variants: function, method

- func: asin.out(Tensor self, *, Tensor(a!) out) -> Tensor(a!)

- func: atan(Tensor self) -> Tensor
  use_c10_dispatcher: full
  variants: function, method

- func: atan_(Tensor(a!) self) -> Tensor(a!)
  variants: function, method

- func: atan.out(Tensor self, *, Tensor(a!) out) -> Tensor(a!)

- func: atleast_1d(Tensor self) -> Tensor
  use_c10_dispatcher: full
  variants: function

- func: atleast_1d.Sequence(Tensor[] tensors) -> Tensor[]
  use_c10_dispatcher: full

- func: atleast_2d(Tensor self) -> Tensor
  use_c10_dispatcher: full
  variants: function

- func: atleast_2d.Sequence(Tensor[] tensors) -> Tensor[]
  use_c10_dispatcher: full
  variants: function

- func: atleast_3d(Tensor self) -> Tensor
  use_c10_dispatcher: full
  variants: function

- func: atleast_3d.Sequence(Tensor[] tensors) -> Tensor[]
  use_c10_dispatcher: full
  variants: function

- func: baddbmm(Tensor self, Tensor batch1, Tensor batch2, *, Scalar beta=1, Scalar alpha=1) -> Tensor
  use_c10_dispatcher: full
  variants: function, method
  dispatch:
    CPU: baddbmm_cpu
    CUDA: baddbmm_cuda

- func: baddbmm_(Tensor(a!) self, Tensor batch1, Tensor batch2, *, Scalar beta=1, Scalar alpha=1) -> Tensor(a!)
  variants: method
  dispatch:
    CPU: baddbmm__cpu
    CUDA: baddbmm__cuda

- func: _baddbmm_mkl_(Tensor(a!) self, Tensor batch1, Tensor batch2, *, Scalar beta=1, Scalar alpha=1) -> Tensor(a!)
  variants: function

- func: baddbmm.out(Tensor self, Tensor batch1, Tensor batch2, *, Scalar beta=1, Scalar alpha=1, Tensor(a!) out) -> Tensor(a!)
  variants: function
  dispatch:
    CPU: baddbmm_out_cpu
    CUDA: baddbmm_out_cuda

- func: bartlett_window(int window_length, *, ScalarType? dtype=None, Layout? layout=None, Device? device=None, bool? pin_memory=None) -> Tensor
  use_c10_dispatcher: full

- func: bartlett_window.periodic(int window_length, bool periodic, *, ScalarType? dtype=None, Layout? layout=None, Device? device=None, bool? pin_memory=None) -> Tensor
  use_c10_dispatcher: full

- func: batch_norm(Tensor input, Tensor? weight, Tensor? bias, Tensor? running_mean, Tensor? running_var, bool training, float momentum, float eps, bool cudnn_enabled) -> Tensor
  use_c10_dispatcher: full

- func: quantized_batch_norm(Tensor input, Tensor? weight, Tensor? bias, Tensor mean, Tensor var, float eps, float output_scale, int output_zero_point) -> Tensor
  use_c10_dispatcher: full
  dispatch:
    QuantizedCPU: quantized_batch_norm

- func: _batch_norm_impl_index(Tensor input, Tensor? weight, Tensor? bias, Tensor? running_mean, Tensor? running_var, bool training, float momentum, float eps, bool cudnn_enabled) -> (Tensor, Tensor, Tensor, Tensor, int)
  use_c10_dispatcher: full

- func: _batch_norm_impl_index_backward(int impl_index, Tensor input, Tensor grad_output, Tensor? weight, Tensor? running_mean, Tensor? running_var, Tensor? save_mean, Tensor? save_var_transform, bool train, float eps, bool[3] output_mask, Tensor reservedSpace) -> (Tensor, Tensor, Tensor)
  use_c10_dispatcher: full

# Sample bernoulli with values in `self` as probability.
- func: bernoulli(Tensor self, *, Generator? generator=None) -> Tensor
  variants: function, method

- func: bernoulli.out(Tensor self, *, Generator? generator=None, Tensor(a!) out) -> Tensor(a!)
  variants: function

- func: bernoulli_.Tensor(Tensor(a!) self, Tensor p, *, Generator? generator=None) -> Tensor(a!)
  variants: method

- func: bernoulli_.float(Tensor(a!) self, float p=0.5, *, Generator? generator=None) -> Tensor(a!)
  variants: method

# This out-of-place version isn't used explicitly, but needed by jit.
# There is no default valid on `p` here because it would introduce ambiguity
# with `bernoulli(Tensor self, *, Generator? generator=None)` declaration.
- func: bernoulli.p(Tensor self, float p, *, Generator? generator=None) -> Tensor
  variants: function, method

- func: bilinear(Tensor input1, Tensor input2, Tensor weight, Tensor? bias) -> Tensor
  use_c10_dispatcher: full

- func: binary_cross_entropy(Tensor self, Tensor target, Tensor? weight=None, int reduction=Mean) -> Tensor
  use_c10_dispatcher: full
  python_module: nn
  variants: function
  dispatch:
    CPU: binary_cross_entropy_cpu
    CUDA: binary_cross_entropy_cuda

- func: binary_cross_entropy.out(Tensor self, Tensor target, Tensor? weight=None, int reduction=Mean, *, Tensor(a!) out) -> Tensor(a!)
  python_module: nn
  variants: function
  dispatch:
    CPU: binary_cross_entropy_out_cpu
    CUDA: binary_cross_entropy_out_cuda

- func: binary_cross_entropy_backward(Tensor grad_output, Tensor self, Tensor target, Tensor? weight=None, int reduction=Mean) -> Tensor
  use_c10_dispatcher: full
  python_module: nn
  variants: function
  dispatch:
    CPU: binary_cross_entropy_backward_cpu
    CUDA: binary_cross_entropy_backward_cuda

- func: binary_cross_entropy_backward.grad_input(Tensor grad_output, Tensor self, Tensor target, Tensor? weight=None, int reduction=Mean, *, Tensor(a!) grad_input) -> Tensor(a!)
  python_module: nn
  variants: function
  dispatch:
    CPU: binary_cross_entropy_backward_out_cpu
    CUDA: binary_cross_entropy_backward_out_cuda

- func: binary_cross_entropy_with_logits(Tensor self, Tensor target, Tensor? weight=None, Tensor? pos_weight=None, int reduction=Mean) -> Tensor
  use_c10_dispatcher: full
  variants: function

- func: binary_cross_entropy_with_logits_backward(Tensor grad_output, Tensor self, Tensor target, Tensor? weight=None, Tensor? pos_weight=None, int reduction=Mean) -> Tensor
  use_c10_dispatcher: full
  variants: function

- func: bincount(Tensor self, Tensor? weights=None, int minlength=0) -> Tensor
  use_c10_dispatcher: full
  variants: function, method
  dispatch:
    CPU: _bincount_cpu
    CUDA: _bincount_cuda

- func: bitwise_not(Tensor self) -> Tensor
  use_c10_dispatcher: full
  variants: function, method

- func: bitwise_not_(Tensor(a!) self) -> Tensor(a!)
  variants: method

- func: bitwise_not.out(Tensor self, *, Tensor(a!) out) -> Tensor(a!)
  dispatch:
    CPU, CUDA: bitwise_not_out

- func: logical_not(Tensor self) -> Tensor
  use_c10_dispatcher: full
  variants: function, method

- func: logical_not_(Tensor(a!) self) -> Tensor(a!)
  variants: method

- func: logical_not.out(Tensor self, *, Tensor(a!) out) -> Tensor(a!)
  dispatch:
    CPU, CUDA: logical_not_out

- func: logical_xor(Tensor self, Tensor other) -> Tensor
  use_c10_dispatcher: full
  variants: function, method

- func: logical_xor_(Tensor(a!) self, Tensor other) -> Tensor(a!)
  variants: method

- func: logical_xor.out(Tensor self, Tensor other, *, Tensor(a!) out) -> Tensor(a!)
  dispatch:
    CPU, CUDA: logical_xor_out

- func: logical_and(Tensor self, Tensor other) -> Tensor
  use_c10_dispatcher: full
  variants: function, method

- func: logical_and_(Tensor(a!) self, Tensor other) -> Tensor(a!)
  variants: method

- func: logical_and.out(Tensor self, Tensor other, *, Tensor(a!) out) -> Tensor(a!)
  dispatch:
    CPU, CUDA: logical_and_out

- func: logical_or(Tensor self, Tensor other) -> Tensor
  use_c10_dispatcher: full
  variants: function, method

- func: logical_or_(Tensor(a!) self, Tensor other) -> Tensor(a!)
  variants: method

- func: logical_or.out(Tensor self, Tensor other, *, Tensor(a!) out) -> Tensor(a!)
  dispatch:
    CPU, CUDA: logical_or_out

- func: blackman_window(int window_length, *, ScalarType? dtype=None, Layout? layout=None, Device? device=None, bool? pin_memory=None) -> Tensor
  use_c10_dispatcher: full

- func: blackman_window.periodic(int window_length, bool periodic, *, ScalarType? dtype=None, Layout? layout=None, Device? device=None, bool? pin_memory=None) -> Tensor
  use_c10_dispatcher: full

- func: bmm(Tensor self, Tensor mat2) -> Tensor
  use_c10_dispatcher: full
  variants: function, method
  dispatch:
    CPU: bmm_cpu
    CUDA: bmm_cuda
    SparseCPU: bmm_sparse_cpu
    SparseCUDA: bmm_sparse_cuda

- func: _bmm(Tensor self, Tensor mat2, *, bool deterministic=False) -> Tensor
  use_c10_dispatcher: full
  variants: function
  dispatch:
    SparseCUDA: _bmm_sparse_cuda

- func: bmm.out(Tensor self, Tensor mat2, *, Tensor(a!) out) -> Tensor(a!)
  variants: function
  dispatch:
    CPU: bmm_out_cpu
    CUDA: bmm_out_cuda
    SparseCPU: bmm_out_sparse_cpu
    SparseCUDA: bmm_out_sparse_cuda

- func: _bmm.out(Tensor self, Tensor mat2, *, bool deterministic=False, Tensor(a!) out) -> Tensor(a!)
  variants: function
  dispatch:
    SparseCUDA: _bmm_out_sparse_cuda

- func: broadcast_tensors(Tensor[] tensors) -> Tensor[]
  use_c10_dispatcher: full
  device_guard: False

- func: cat(Tensor[] tensors, int dim=0) -> Tensor
  use_c10_dispatcher: full

- func: cat.out(Tensor[] tensors, int dim=0, *, Tensor(a!) out) -> Tensor(a!)

- func: cat.names(Tensor[] tensors, Dimname dim) -> Tensor

- func: cat.names_out(Tensor[] tensors, Dimname dim, *, Tensor(a!) out) -> Tensor(a!)

- func: block_diag(Tensor[] tensors) -> Tensor
  use_c10_dispatcher: full
  variants: function

- func: ceil(Tensor self) -> Tensor
  use_c10_dispatcher: full
  variants: function, method

- func: ceil_(Tensor(a!) self) -> Tensor(a!)
  variants: function, method

- func: ceil.out(Tensor self, *, Tensor(a!) out) -> Tensor(a!)
  dispatch:
    CPU, CUDA: ceil_out

- func: chain_matmul(Tensor[] matrices) -> Tensor
  use_c10_dispatcher: full
  variants: function

- func: unsafe_chunk(Tensor self, int chunks, int dim=0) -> Tensor[]
  use_c10_dispatcher: full
  variants: function, method
  device_guard: False
  supports_named_tensor: True

- func: chunk(Tensor(a) self, int chunks, int dim=0) -> Tensor(a)[]
  use_c10_dispatcher: full
  variants: function, method
  device_guard: False

- func: clamp(Tensor self, Scalar? min=None, Scalar? max=None) -> Tensor
  use_c10_dispatcher: full
  variants: function, method
  dispatch:
    CPU, CUDA: clamp
    QuantizedCPU: clamp_quantized_cpu
    Vulkan: vulkan_clamp

- func: clamp_(Tensor(a!) self, Scalar? min=None, Scalar? max=None) -> Tensor(a!)
  variants: function, method

- func: clamp.out(Tensor self, Scalar? min=None, Scalar? max=None, *, Tensor(a!) out) -> Tensor(a!)

- func: clamp_max(Tensor self, Scalar max) -> Tensor
  use_c10_dispatcher: full
  variants: function, method

- func: clamp_max_(Tensor(a!) self, Scalar max) -> Tensor(a!)
  variants: function, method

- func: clamp_max.out(Tensor self, Scalar max, *, Tensor(a!) out) -> Tensor(a!)

- func: clamp_min(Tensor self, Scalar min) -> Tensor
  use_c10_dispatcher: full
  variants: function, method

- func: clamp_min_(Tensor(a!) self, Scalar min) -> Tensor(a!)
  variants: function, method

- func: clamp_min.out(Tensor self, Scalar min, *, Tensor(a!) out) -> Tensor(a!)

- func: cudnn_is_acceptable(Tensor self) -> bool
  use_c10_dispatcher: full
  device_guard: False

- func: constant_pad_nd(Tensor self, int[] pad, Scalar value=0) -> Tensor
  use_c10_dispatcher: full
  variants: function

- func: contiguous(Tensor(a) self, *, MemoryFormat memory_format=contiguous_format) -> Tensor(a)
  use_c10_dispatcher: full
  variants: method

- func: convolution(Tensor input, Tensor weight, Tensor? bias, int[] stride, int[] padding, int[] dilation, bool transposed, int[] output_padding, int groups) -> Tensor
  use_c10_dispatcher: full

- func: convolution_overrideable(Tensor input, Tensor weight, Tensor? bias, int[] stride, int[] padding, int[] dilation, bool transposed, int[] output_padding, int groups) -> Tensor
  use_c10_dispatcher: full

- func: convolution_backward_overrideable(Tensor grad_output, Tensor input, Tensor weight, int[] stride, int[] padding, int[] dilation, bool transposed, int[] output_padding, int groups, bool[3] output_mask) -> (Tensor grad_input, Tensor grad_weight, Tensor grad_bias)
  use_c10_dispatcher: full

<<<<<<< HEAD
- func: _convolution(Tensor input, Tensor weight, Tensor? bias, int[] stride, int[] padding, int[] dilation, bool transposed, int[] output_padding, int groups, bool benchmark, bool deterministic, bool cudnn_enabled, bool allow_tf32) -> Tensor

- func: _convolution.deprecated(Tensor input, Tensor weight, Tensor? bias, int[] stride, int[] padding, int[] dilation, bool transposed, int[] output_padding, int groups, bool benchmark, bool deterministic, bool cudnn_enabled) -> Tensor
=======
- func: _convolution(Tensor input, Tensor weight, Tensor? bias, int[] stride, int[] padding, int[] dilation, bool transposed, int[] output_padding, int groups, bool benchmark, bool deterministic, bool cudnn_enabled) -> Tensor
  use_c10_dispatcher: full
>>>>>>> 655f3764

- func: _convolution_nogroup(Tensor input, Tensor weight, Tensor? bias, int[] stride, int[] padding, int[] dilation, bool transposed, int[] output_padding) -> Tensor
  use_c10_dispatcher: full

<<<<<<< HEAD
- func: _convolution_double_backward(Tensor? ggI, Tensor? ggW, Tensor? ggb, Tensor gO, Tensor weight, Tensor self, int[] stride, int[] padding, int[] dilation, bool transposed, int[] output_padding, int groups, bool benchmark, bool deterministic, bool cudnn_enabled, bool allow_tf32, bool[3] output_mask) -> (Tensor, Tensor, Tensor)
=======
- func: _convolution_double_backward(Tensor? ggI, Tensor? ggW, Tensor? ggb, Tensor gO, Tensor weight, Tensor self, int[] stride, int[] padding, int[] dilation, bool transposed, int[] output_padding, int groups, bool benchmark, bool deterministic, bool cudnn_enabled, bool[3] output_mask) -> (Tensor, Tensor, Tensor)
  use_c10_dispatcher: full
>>>>>>> 655f3764

- func: conv1d(Tensor input, Tensor weight, Tensor? bias=None, int[1] stride=1, int[1] padding=0, int[1] dilation=1, int groups=1) -> Tensor
  use_c10_dispatcher: full

- func: conv2d(Tensor input, Tensor weight, Tensor? bias=None, int[2] stride=1, int[2] padding=0, int[2] dilation=1, int groups=1) -> Tensor
  use_c10_dispatcher: full

- func: conv3d(Tensor input, Tensor weight, Tensor? bias=None, int[3] stride=1, int[3] padding=0, int[3] dilation=1, int groups=1) -> Tensor
  use_c10_dispatcher: full

- func: conv_tbc(Tensor self, Tensor weight, Tensor bias, int pad=0) -> Tensor
  use_c10_dispatcher: full

- func: conv_tbc_backward(Tensor self, Tensor input, Tensor weight, Tensor bias, int pad) -> (Tensor, Tensor, Tensor)
  use_c10_dispatcher: full

# NB: we inherit the goofy argument order from PyTorch torch.nn.functional
- func: conv_transpose1d(Tensor input, Tensor weight, Tensor? bias=None, int[1] stride=1, int[1] padding=0, int[1] output_padding=0, int groups=1, int[1] dilation=1) -> Tensor
  use_c10_dispatcher: full

- func: conv_transpose2d.input(Tensor input, Tensor weight, Tensor? bias=None, int[2] stride=1, int[2] padding=0, int[2] output_padding=0, int groups=1, int[2] dilation=1) -> Tensor
  use_c10_dispatcher: full

- func: conv_transpose3d.input(Tensor input, Tensor weight, Tensor? bias=None, int[3] stride=1, int[3] padding=0, int[3] output_padding=0, int groups=1, int[3] dilation=1) -> Tensor
  use_c10_dispatcher: full

- func: copy_(Tensor(a!) self, Tensor src, bool non_blocking=False) -> Tensor(a!)
  manual_kernel_registration: True
  variants: method
  device_guard: False

- func: _copy_from(Tensor self, Tensor dst, bool non_blocking=False) -> Tensor
  use_c10_dispatcher: full
  dispatch: {}

- func: cos(Tensor self) -> Tensor
  use_c10_dispatcher: full
  variants: function, method

- func: cos_(Tensor(a!) self) -> Tensor(a!)
  variants: function, method

- func: cos.out(Tensor self, *, Tensor(a!) out) -> Tensor(a!)

- func: cosh(Tensor self) -> Tensor
  use_c10_dispatcher: full
  variants: function, method

- func: cosh_(Tensor(a!) self) -> Tensor(a!)
  variants: function, method

- func: cosh.out(Tensor self, *, Tensor(a!) out) -> Tensor(a!)

- func: cosine_embedding_loss(Tensor input1, Tensor input2, Tensor target, float margin=0.0, int reduction=Mean) -> Tensor
  use_c10_dispatcher: full

- func: count_nonzero.dim_IntList(Tensor self, int[] dim) -> Tensor
  use_c10_dispatcher: full
  variants: function, method

- func: count_nonzero(Tensor self, int? dim=None) -> Tensor
  use_c10_dispatcher: full
  variants: function, method

- func: cudnn_affine_grid_generator(Tensor theta, int N, int C, int H, int W) -> Tensor grid
  use_c10_dispatcher: full
  dispatch:
    CUDA: cudnn_affine_grid_generator_forward

# TODO: Why do I have to call this grad?!
- func: cudnn_affine_grid_generator_backward(Tensor grad, int N, int C, int H, int W) -> Tensor grad_theta
  use_c10_dispatcher: full
  dispatch:
    CUDA: cudnn_affine_grid_generator_backward

- func: cudnn_batch_norm(Tensor input, Tensor weight, Tensor? bias, Tensor? running_mean, Tensor? running_var, bool training, float exponential_average_factor, float epsilon) -> (Tensor, Tensor, Tensor, Tensor)
  use_c10_dispatcher: full
  dispatch:
    CUDA: cudnn_batch_norm

# NB: You can only use this if you used cudnn_batch_norm training=True
- func: cudnn_batch_norm_backward(Tensor input, Tensor grad_output, Tensor weight, Tensor? running_mean, Tensor? running_var, Tensor? save_mean, Tensor? save_var, float epsilon, Tensor reserveSpace) -> (Tensor, Tensor, Tensor)
  use_c10_dispatcher: full
  dispatch:
    CUDA: cudnn_batch_norm_backward

- func: cudnn_convolution.deprecated(Tensor self, Tensor weight, Tensor? bias, int[] padding, int[] stride, int[] dilation, int groups, bool benchmark, bool deterministic) -> Tensor
  use_c10_dispatcher: full
  dispatch:
    CUDA: cudnn_convolution_deprecated

- func: cudnn_convolution.deprecated2(Tensor self, Tensor weight, int[] padding, int[] stride, int[] dilation, int groups, bool benchmark, bool deterministic) -> Tensor
  use_c10_dispatcher: full
  dispatch:
    CUDA: cudnn_convolution_deprecated2

- func: cudnn_convolution(Tensor self, Tensor weight, int[] padding, int[] stride, int[] dilation, int groups, bool benchmark, bool deterministic, bool allow_tf32) -> Tensor
  use_c10_dispatcher: full
  dispatch:
    CUDA: cudnn_convolution

- func: cudnn_convolution_backward_input(int[] self_size, Tensor grad_output, Tensor weight, int[] padding, int[] stride, int[] dilation, int groups, bool benchmark, bool deterministic, bool allow_tf32) -> Tensor
  use_c10_dispatcher: full
  dispatch:
    CUDA: cudnn_convolution_backward_input

- func: cudnn_convolution_backward(Tensor self, Tensor grad_output, Tensor weight, int[] padding, int[] stride, int[] dilation, int groups, bool benchmark, bool deterministic, bool allow_tf32, bool[2] output_mask) -> (Tensor, Tensor)
  use_c10_dispatcher: full
  dispatch:
    CUDA: cudnn_convolution_backward

- func: cudnn_convolution_backward_weight(int[] weight_size, Tensor grad_output, Tensor self, int[] padding, int[] stride, int[] dilation, int groups, bool benchmark, bool deterministic, bool allow_tf32) -> Tensor
  use_c10_dispatcher: full
  dispatch:
    CUDA: cudnn_convolution_backward_weight

- func: cudnn_convolution_transpose.deprecated(Tensor self, Tensor weight, Tensor? bias, int[] padding, int[] output_padding, int[] stride, int[] dilation, int groups, bool benchmark, bool deterministic) -> Tensor
  use_c10_dispatcher: full
  dispatch:
    CUDA: cudnn_convolution_transpose_deprecated

- func: cudnn_convolution_transpose.deprecated2(Tensor self, Tensor weight, int[] padding, int[] output_padding, int[] stride, int[] dilation, int groups, bool benchmark, bool deterministic) -> Tensor
  use_c10_dispatcher: full
  dispatch:
    CUDA: cudnn_convolution_transpose_deprecated2

- func: cudnn_convolution_transpose(Tensor self, Tensor weight, int[] padding, int[] output_padding, int[] stride, int[] dilation, int groups, bool benchmark, bool deterministic, bool allow_tf32) -> Tensor
  use_c10_dispatcher: full
  dispatch:
    CUDA: cudnn_convolution_transpose

# NB: output_padding not strictly needed here, but it's helpful for the float
# backwards
- func: cudnn_convolution_transpose_backward(Tensor self, Tensor grad_output, Tensor weight, int[] padding, int[] output_padding, int[] stride, int[] dilation, int groups, bool benchmark, bool deterministic, bool allow_tf32, bool[2] output_mask) -> (Tensor, Tensor)
  use_c10_dispatcher: full
  dispatch:
    CUDA: cudnn_convolution_transpose_backward

- func: cudnn_convolution_transpose_backward_input(Tensor grad_output, Tensor weight, int[] padding, int[] stride, int[] dilation, int groups, bool benchmark, bool deterministic, bool allow_tf32) -> Tensor
  use_c10_dispatcher: full
  dispatch:
    CUDA: cudnn_convolution_transpose_backward_input

- func: cudnn_convolution_transpose_backward_weight(int[] weight_size, Tensor grad_output, Tensor self, int[] padding, int[] stride, int[] dilation, int groups, bool benchmark, bool deterministic, bool allow_tf32) -> Tensor
  use_c10_dispatcher: full
  dispatch:
    CUDA: cudnn_convolution_transpose_backward_weight

# NB: input is special cased in a way I don't quite understand
- func: cudnn_grid_sampler(Tensor self, Tensor grid) -> Tensor output
  use_c10_dispatcher: full
  dispatch:
    CUDA: cudnn_grid_sampler_forward

- func: cudnn_grid_sampler_backward(Tensor self, Tensor grid, Tensor grad_output) -> (Tensor grad_self, Tensor grad_grid)
  use_c10_dispatcher: full
  dispatch:
    CUDA: cudnn_grid_sampler_backward

- func: cummax(Tensor self, int dim) -> (Tensor values, Tensor indices)
  use_c10_dispatcher: full
  variants: function, method

- func: cummax.out(Tensor self, int dim, *, Tensor(a!) values, Tensor(b!) indices) -> (Tensor(a!) values, Tensor(b!) indices)

- func: cummax.dimname(Tensor self, Dimname dim) -> (Tensor values, Tensor indices)
  variants: function, method

- func: cummax.dimname_out(Tensor self, Dimname dim, *, Tensor(a!) values, Tensor(b!) indices) -> (Tensor(a!) values, Tensor(b!) indices)

- func: _cummax_helper(Tensor self, Tensor(a!) values, Tensor(b!) indices, int dim) -> ()
  variants: function
  dispatch:
    CPU: cummax_helper_cpu
    CUDA: cummax_helper_cuda

- func: cummin(Tensor self, int dim) -> (Tensor values, Tensor indices)
  use_c10_dispatcher: full
  variants: function, method

- func: cummin.out(Tensor self, int dim, *, Tensor(a!) values, Tensor(b!) indices) -> (Tensor(a!) values, Tensor(b!) indices)

- func: cummin.dimname(Tensor self, Dimname dim) -> (Tensor values, Tensor indices)
  variants: function, method

- func: cummin.dimname_out(Tensor self, Dimname dim, *, Tensor(a!) values, Tensor(b!) indices) -> (Tensor(a!) values, Tensor(b!) indices)

- func: _cummin_helper(Tensor self, Tensor(a!) values, Tensor(b!) indices, int dim) -> ()
  variants: function
  dispatch:
    CPU: cummin_helper_cpu
    CUDA: cummin_helper_cuda

- func: cumprod(Tensor self, int dim, *, ScalarType? dtype=None) -> Tensor
  use_c10_dispatcher: full
  variants: function, method

- func: cumprod.out(Tensor self, int dim, *, ScalarType? dtype=None, Tensor(a!) out) -> Tensor(a!)

- func: cumprod.dimname(Tensor self, Dimname dim, *, ScalarType? dtype=None) -> Tensor
  variants: function, method

- func: cumprod.dimname_out(Tensor self, Dimname dim, *, ScalarType? dtype=None, Tensor(a!) out) -> Tensor(a!)

- func: cumsum(Tensor self, int dim, *, ScalarType? dtype=None) -> Tensor
  use_c10_dispatcher: full
  variants: function, method

- func: cumsum.out(Tensor self, int dim, *, ScalarType? dtype=None, Tensor(a!) out) -> Tensor(a!)

- func: cumsum.dimname(Tensor self, Dimname dim, *, ScalarType? dtype=None) -> Tensor
  variants: function, method

- func: cumsum.dimname_out(Tensor self, Dimname dim, *, ScalarType? dtype=None, Tensor(a!) out) -> Tensor(a!)

- func: ctc_loss.IntList(Tensor log_probs, Tensor targets, int[] input_lengths, int[] target_lengths, int blank=0, int reduction=Mean, bool zero_infinity=False) -> Tensor
  use_c10_dispatcher: full

# convenience function that converts to intlists for you
- func: ctc_loss.Tensor(Tensor log_probs, Tensor targets, Tensor input_lengths, Tensor target_lengths, int blank=0, int reduction=Mean, bool zero_infinity=False) -> Tensor
  use_c10_dispatcher: full

- func: _ctc_loss(Tensor log_probs, Tensor targets, int[] input_lengths, int[] target_lengths, int blank=0, bool zero_infinity=False) -> (Tensor, Tensor)
  use_c10_dispatcher: full
  dispatch:
    CPU:  ctc_loss_cpu
    CUDA: ctc_loss_gpu

- func: _ctc_loss_backward(Tensor grad, Tensor log_probs, Tensor targets, int[] input_lengths, int[] target_lengths, Tensor neg_log_likelihood, Tensor log_alpha, int blank, bool zero_infinity=False) -> Tensor
  use_c10_dispatcher: full
  dispatch:
    CPU: ctc_loss_backward_cpu
    CUDA: ctc_loss_backward_gpu

- func: det(Tensor self) -> Tensor
  use_c10_dispatcher: full
  variants: function, method

- func: diag_embed(Tensor self, int offset=0, int dim1=-2, int dim2=-1) -> Tensor
  use_c10_dispatcher: full
  variants: function, method

- func: diagflat(Tensor self, int offset=0) -> Tensor
  use_c10_dispatcher: full
  variants: function, method

- func: diagonal(Tensor(a) self, int offset=0, int dim1=0, int dim2=1) -> Tensor(a)
  use_c10_dispatcher: full
  variants: function, method

- func: diagonal.Dimname(Tensor(a) self, *, Dimname outdim, Dimname dim1, Dimname dim2, int offset=0) -> Tensor(a)
  variants: function, method

- func: fill_diagonal_(Tensor(a!) self, Scalar fill_value, bool wrap=False) -> Tensor(a!)
  variants: method

- func: div.Tensor(Tensor self, Tensor other) -> Tensor
  use_c10_dispatcher: full
  variants: function, method
  dispatch:
    CPU, CUDA: div
    SparseCPU, SparseCUDA: div_sparse

- func: div_.Tensor(Tensor(a!) self, Tensor other) -> Tensor(a!)
  variants: method
  dispatch:
    CPU, CUDA: div_
    SparseCPU, SparseCUDA: div_sparse_

- func: div.out(Tensor self, Tensor other, *, Tensor(a!) out) -> Tensor(a!)
  dispatch:
    CPU, CUDA: div_out
    SparseCPU, SparseCUDA: div_out_sparse_zerodim

# For C++ only, until we have conversion from C++ numbers to Tensor
- func: div.Scalar(Tensor self, Scalar other) -> Tensor
  use_c10_dispatcher: full
  variants: function, method

- func: div_.Scalar(Tensor(a!) self, Scalar other) -> Tensor(a!)
  variants: method

- func: dot(Tensor self, Tensor tensor) -> Tensor
  use_c10_dispatcher: full
  variants: function, method
  dispatch:
    CPU: dot
    CUDA: dot_cuda

- func: dot.out(Tensor self, Tensor tensor, *, Tensor(a!) out) -> Tensor(a!)

- func: einsum(str equation, Tensor[] tensors) -> Tensor
  use_c10_dispatcher: full

- func: embedding(Tensor weight, Tensor indices, int padding_idx=-1, bool scale_grad_by_freq=False, bool sparse=False) -> Tensor
  use_c10_dispatcher: full

- func: embedding_backward(Tensor grad, Tensor indices, int num_weights, int padding_idx, bool scale_grad_by_freq, bool sparse) -> Tensor
  use_c10_dispatcher: full

- func: embedding_dense_backward(Tensor grad_output, Tensor indices, int num_weights, int padding_idx, bool scale_grad_by_freq) -> Tensor
  use_c10_dispatcher: full
  dispatch:
    CPU: embedding_dense_backward_cpu
    CUDA: embedding_dense_backward_cuda

- func: embedding_renorm_(Tensor(a!) self, Tensor indices, float max_norm, float norm_type) -> Tensor(a!)
  dispatch:
    CPU: embedding_renorm_cpu_
    CUDA: embedding_renorm_cuda_

- func: embedding_sparse_backward(Tensor grad, Tensor indices, int num_weights, int padding_idx, bool scale_grad_by_freq) -> Tensor
  use_c10_dispatcher: full

# NOTE [ embedding_bag Native Functions ]
# The `_embedding_bag.*` variants assume that input tensors except for `weight`,
# e.g. `indices` and `offsets` (and `offset2bag`), are contiguous.
# We really only need to enforce this for `_embedding_bag` (the forward) because
# the backward inputs are the same as forward ones.
# The above `embedding_bag` wrapper is created to achieve this, e.g.,
# applying indices = indices.contiguous().
# The backward functions apply a check that these input tensors are contiguous.


- func: _embedding_bag_forward_only(Tensor weight, Tensor indices, Tensor offsets, bool scale_grad_by_freq=False, int mode=0, bool sparse=False, Tensor? per_sample_weights=None, bool include_last_offset=False) -> (Tensor, Tensor, Tensor, Tensor)
  use_c10_dispatcher: full
  dispatch:
    CPU: _embedding_bag_forward_only_cpu
    CUDA: _embedding_bag_forward_only_cuda

- func: embedding_bag(Tensor weight, Tensor indices, Tensor offsets, bool scale_grad_by_freq=False, int mode=0, bool sparse=False, Tensor? per_sample_weights=None, bool include_last_offset=False) -> (Tensor, Tensor, Tensor, Tensor)
  use_c10_dispatcher: full

- func: _embedding_bag(Tensor weight, Tensor indices, Tensor offsets, bool scale_grad_by_freq=False, int mode=0, bool sparse=False, Tensor? per_sample_weights=None, bool include_last_offset=False) -> (Tensor, Tensor, Tensor, Tensor)
  use_c10_dispatcher: full
  dispatch:
    CPU: _embedding_bag_cpu
    CUDA: _embedding_bag_cuda

- func: _embedding_bag_backward(Tensor grad, Tensor indices, Tensor offsets, Tensor offset2bag, Tensor bag_size, Tensor maximum_indices, int num_weights, bool scale_grad_by_freq, int mode, bool sparse, Tensor? per_sample_weights) -> Tensor
  use_c10_dispatcher: full

- func: _embedding_bag_sparse_backward(Tensor grad, Tensor indices, Tensor offsets, Tensor offset2bag, Tensor bag_size, int num_weights, bool scale_grad_by_freq, int mode, Tensor? per_sample_weights) -> Tensor
  use_c10_dispatcher: full

- func: _embedding_bag_dense_backward(Tensor grad, Tensor indices, Tensor offsets, Tensor offset2bag, Tensor bag_size, Tensor maximum_indices, int num_weights, bool scale_grad_by_freq, int mode, Tensor? per_sample_weights) -> Tensor
  use_c10_dispatcher: full
  dispatch:
    CPU: _embedding_bag_dense_backward_cpu
    CUDA: _embedding_bag_dense_backward_cuda

- func: _embedding_bag_per_sample_weights_backward(Tensor grad, Tensor weight, Tensor indices, Tensor offsets, Tensor offset2bag, int mode) -> Tensor
  use_c10_dispatcher: full
  dispatch:
    CPU: _embedding_bag_per_sample_weights_backward_cpu
    CUDA: _embedding_bag_per_sample_weights_backward_cuda

- func: empty_meta(int[] size, *, ScalarType? dtype=None, Layout? layout=None, Device? device=None, bool? pin_memory=None, MemoryFormat? memory_format=None) -> Tensor
  use_c10_dispatcher: full

- func: empty.names(int[] size, *, Dimname[]? names, ScalarType? dtype=None, Layout? layout=None, Device? device=None, bool? pin_memory=None, MemoryFormat? memory_format=None) -> Tensor
  device_guard: False

- func: empty.memory_format(int[] size, *, ScalarType? dtype=None, Layout? layout=None, Device? device=None, bool? pin_memory=None, MemoryFormat? memory_format=None) -> Tensor
  use_c10_dispatcher: full
  dispatch:
    CPU: empty_cpu
    CUDA: empty_cuda
    MkldnnCPU: empty_mkldnn
    SparseCPU, SparseCUDA: empty_sparse
    Vulkan: empty_vulkan

- func: new_empty(Tensor self, int[] size, *, ScalarType? dtype=None, Layout? layout=None, Device? device=None, bool? pin_memory=None) -> Tensor
  use_c10_dispatcher: full
  variants: method

- func: new_full(Tensor self, int[] size, Scalar fill_value, *, ScalarType? dtype=None, Layout? layout=None, Device? device=None, bool? pin_memory=None) -> Tensor
  use_c10_dispatcher: full
  variants: method

- func: new_zeros(Tensor self, int[] size, *, ScalarType? dtype=None, Layout? layout=None, Device? device=None, bool? pin_memory=None) -> Tensor
  use_c10_dispatcher: full
  variants: method

# other overrides are to provide a more helpful error message that dtype is required
- func: _empty_affine_quantized(int[] size, *, ScalarType? dtype=None, Layout? layout=None, Device? device=None, bool? pin_memory=None, float scale=1, int zero_point=0, MemoryFormat? memory_format=contiguous_format) -> Tensor
  use_c10_dispatcher: full
  dispatch:
    CPU: empty_affine_quantized_other_backends_stub
    QuantizedCPU, QuantizedCUDA: empty_affine_quantized

# it's a factory function receiving a tensor argument, thus overriding explicitly
# other overrides are to provide a more helpful error message that dtype is required
- func: _empty_per_channel_affine_quantized(int[] size, *, Tensor scales, Tensor zero_points, int axis, ScalarType? dtype=None, Layout? layout=None, Device? device=None, bool? pin_memory=None, MemoryFormat? memory_format=contiguous_format) -> Tensor
  use_c10_dispatcher: full
  category_override: factory
  dispatch:
    CPU: empty_per_channel_affine_quantized_other_backends_stub
    QuantizedCPU: empty_per_channel_affine_quantized_cpu

- func: resize_(Tensor(a!) self, int[] size, *, MemoryFormat? memory_format=None) -> Tensor(a!)
  manual_kernel_registration: True
  variants: method
  device_guard: False
  dispatch:
    CPU: resize_
    CUDA: resize_cuda_
    QuantizedCPU: quantized_resize_cpu_

- func: empty_quantized(int[] size, Tensor qtensor) -> Tensor
  use_c10_dispatcher: full
  variants: function
  dispatch:
    QuantizedCPU, QuantizedCUDA: empty_quantized

- func: empty.out(int[] size, *, MemoryFormat? memory_format=None, Tensor(a!) out) -> Tensor(a!)
  device_guard: False

- func: empty_like(Tensor self, *, ScalarType? dtype=None, Layout? layout=None, Device? device=None, bool? pin_memory=None, MemoryFormat? memory_format=None) -> Tensor
  use_c10_dispatcher: full
  device_guard: False

- func: empty_strided(int[] size, int[] stride, *, ScalarType? dtype=None, Layout? layout=None, Device? device=None, bool? pin_memory=None) -> Tensor
  use_c10_dispatcher: full
  dispatch:
    CPU: empty_strided_cpu
    CUDA: empty_strided_cuda
    Vulkan: empty_strided_vulkan

- func: erf(Tensor self) -> Tensor
  use_c10_dispatcher: full
  variants: function, method

- func: erf_(Tensor(a!) self) -> Tensor(a!)
  variants: function, method

- func: erf.out(Tensor self, *, Tensor(a!) out) -> Tensor(a!)

- func: erfc(Tensor self) -> Tensor
  use_c10_dispatcher: full
  variants: function, method

- func: erfc_(Tensor(a!) self) -> Tensor(a!)
  variants: function, method

- func: erfc.out(Tensor self, *, Tensor(a!) out) -> Tensor(a!)

- func: exp(Tensor self) -> Tensor
  use_c10_dispatcher: full
  variants: function, method

- func: exp_(Tensor(a!) self) -> Tensor(a!)
  variants: function, method

- func: exp.out(Tensor self, *, Tensor(a!) out) -> Tensor(a!)

- func: expm1(Tensor self) -> Tensor
  use_c10_dispatcher: full
  variants: function, method

- func: expm1_(Tensor(a!) self) -> Tensor(a!)
  variants: function, method

- func: expm1.out(Tensor self, *, Tensor(a!) out) -> Tensor(a!)
  dispatch:
    CPU, CUDA: expm1_out

- func: expand(Tensor(a) self, int[] size, *, bool implicit=False) -> Tensor(a)
  use_c10_dispatcher: full
  variants: method  # This is method-only to match the previous tensor API. In the future we could make this a function too.
  device_guard: False

- func: expand_as(Tensor(a) self, Tensor other) -> Tensor(a)
  use_c10_dispatcher: full
  variants: method  # This is method-only to match the previous tensor API. In the future we could make this a function too.
  device_guard: False

- func: eye(int n, *, ScalarType? dtype=None, Layout? layout=None, Device? device=None, bool? pin_memory=None) -> Tensor
  use_c10_dispatcher: full

- func: eye.m(int n, int m, *, ScalarType? dtype=None, Layout? layout=None, Device? device=None, bool? pin_memory=None) -> Tensor
  use_c10_dispatcher: full

- func: eye.out(int n, *, Tensor(a!) out) -> Tensor(a!)
  dispatch:
    CPU: eye_out_cpu
    CUDA: eye_out_cuda

- func: eye.m_out(int n, int m, *, Tensor(a!) out) -> Tensor(a!)
  dispatch:
    CPU: eye_out_cpu
    CUDA: eye_out_cuda

- func: flatten.using_ints(Tensor(a) self, int start_dim=0, int end_dim=-1) -> Tensor(a)
  use_c10_dispatcher: full
  variants: function, method

- func: flatten.named_out_dim(Tensor(a) self, int start_dim, int end_dim, Dimname out_dim) -> Tensor(a)
  variants: function, method

- func: flatten.using_names(Tensor(a) self, Dimname start_dim, Dimname end_dim, Dimname out_dim) -> Tensor(a)
  variants: function, method

- func: flatten.DimnameList(Tensor(a) self, Dimname[] dims, Dimname out_dim) -> Tensor(a)
  variants: function, method

- func: fill_.Scalar(Tensor(a!) self, Scalar value) -> Tensor(a!)
  variants: function, method

- func: fill_.Tensor(Tensor(a!) self, Tensor value) -> Tensor(a!)
  variants: function, method

- func: floor(Tensor self) -> Tensor
  use_c10_dispatcher: full
  variants: function, method

- func: floor_(Tensor(a!) self) -> Tensor(a!)
  variants: function, method

- func: floor.out(Tensor self, *, Tensor(a!) out) -> Tensor(a!)
  dispatch:
    CPU, CUDA: floor_out

- func: floor_divide(Tensor self, Tensor other) -> Tensor
  use_c10_dispatcher: full
  variants: function, method
  dispatch:
    CPU, CUDA: floor_divide
    SparseCPU, SparseCUDA: floor_divide_sparse

- func: floor_divide_.Tensor(Tensor(a!) self, Tensor other) -> Tensor(a!)
  variants: method
  dispatch:
    CPU, CUDA: floor_divide_
    SparseCPU, SparseCUDA: floor_divide_sparse_

- func: floor_divide.out(Tensor self, Tensor other, *, Tensor(a!) out) -> Tensor(a!)
  dispatch:
    CPU, CUDA: floor_divide_out
    SparseCPU, SparseCUDA: floor_divide_out_sparse_zerodim

- func: floor_divide.Scalar(Tensor self, Scalar other) -> Tensor
  use_c10_dispatcher: full
  variants: function, method

- func: floor_divide_.Scalar(Tensor(a!) self, Scalar other) -> Tensor(a!)
  variants: method

- func: frac(Tensor self) -> Tensor
  use_c10_dispatcher: full
  variants: function, method

- func: frac_(Tensor(a!) self) -> Tensor(a!)
  variants: function, method

- func: frac.out(Tensor self, *, Tensor(a!) out) -> Tensor(a!)

- func: full.names(int[] size, Scalar fill_value, *, Dimname[]? names, ScalarType? dtype=None, Layout? layout=None, Device? device=None, bool? pin_memory=None) -> Tensor
  device_guard: False

- func: full(int[] size, Scalar fill_value, *, ScalarType? dtype=None, Layout? layout=None, Device? device=None, bool? pin_memory=None) -> Tensor
  use_c10_dispatcher: full

- func: full.out(int[] size, Scalar fill_value, *, Tensor(a!) out) -> Tensor(a!)

- func: full_like(Tensor self, Scalar fill_value, *, ScalarType? dtype=None, Layout? layout=None, Device? device=None, bool? pin_memory=None, MemoryFormat? memory_format=None) -> Tensor
  use_c10_dispatcher: full

- func: from_file(str filename, bool? shared=None, int? size=0, *, ScalarType? dtype=None, Layout? layout=None, Device? device=None, bool? pin_memory=None) -> Tensor
  use_c10_dispatcher: full
  dispatch:
    CPU: from_file

- func: gcd.out(Tensor self, Tensor other, *, Tensor(a!) out) -> Tensor(a!)

- func: gcd(Tensor self, Tensor other) -> Tensor
  use_c10_dispatcher: full
  variants: function, method

- func: gcd_(Tensor(a!) self, Tensor other) -> Tensor(a!)
  variants: function, method

- func: lcm.out(Tensor self, Tensor other, *, Tensor(a!) out) -> Tensor(a!)

- func: lcm(Tensor self, Tensor other) -> Tensor
  use_c10_dispatcher: full
  variants: function, method

- func: lcm_(Tensor(a!) self, Tensor other) -> Tensor(a!)
  variants: function, method

# NOTE [ grid_sampler Native Functions ]
# `grid_sampler` does all the shape checking and then dispatches to one of
# `cudnn_grid_sampler`, `grid_sampler_2d`, or `grid_sampler_3d`, each of which
# has the corresponding backward defined as native functions as well. Therefore,
# in these functions and their backwards, no more shape checking is done.
#
# Additionally, arguments `padding_mode` and `interpolation_mode` are cast to
# enums defined in `native/GridSampler.h`. `cudnn_grid_sampler` doesn't take in
# `interpolation_mode` because it only supports Bilinear interpolation mode.
# Nor does it take in `align_corners` because it only supports the mode
# `align_corners = True`.
- func: grid_sampler(Tensor input, Tensor grid, int interpolation_mode, int padding_mode, bool align_corners) -> Tensor
  use_c10_dispatcher: full

- func: grid_sampler_2d(Tensor input, Tensor grid, int interpolation_mode, int padding_mode, bool align_corners) -> Tensor
  use_c10_dispatcher: full
  dispatch:
    CPU: grid_sampler_2d_cpu
    CUDA: grid_sampler_2d_cuda

- func: grid_sampler_2d_backward(Tensor grad_output, Tensor input, Tensor grid, int interpolation_mode, int padding_mode, bool align_corners) -> (Tensor, Tensor)
  use_c10_dispatcher: full
  dispatch:
    CPU: grid_sampler_2d_backward_cpu
    CUDA: grid_sampler_2d_backward_cuda

- func: grid_sampler_3d(Tensor input, Tensor grid, int interpolation_mode, int padding_mode, bool align_corners) -> Tensor
  use_c10_dispatcher: full
  dispatch:
    CPU: grid_sampler_3d_cpu
    CUDA: grid_sampler_3d_cuda

- func: grid_sampler_3d_backward(Tensor grad_output, Tensor input, Tensor grid, int interpolation_mode, int padding_mode, bool align_corners) -> (Tensor, Tensor)
  use_c10_dispatcher: full
  dispatch:
    CPU: grid_sampler_3d_backward_cpu
    CUDA: grid_sampler_3d_backward_cuda

- func: hann_window(int window_length, *, ScalarType? dtype=None, Layout? layout=None, Device? device=None, bool? pin_memory=None) -> Tensor
  use_c10_dispatcher: full

- func: hann_window.periodic(int window_length, bool periodic, *, ScalarType? dtype=None, Layout? layout=None, Device? device=None, bool? pin_memory=None) -> Tensor
  use_c10_dispatcher: full

- func: hamming_window(int window_length, *, ScalarType? dtype=None, Layout? layout=None, Device? device=None, bool? pin_memory=None) -> Tensor
  use_c10_dispatcher: full

- func: hamming_window.periodic(int window_length, bool periodic, *, ScalarType? dtype=None, Layout? layout=None, Device? device=None, bool? pin_memory=None) -> Tensor
  use_c10_dispatcher: full

- func: hamming_window.periodic_alpha(int window_length, bool periodic, float alpha, *, ScalarType? dtype=None, Layout? layout=None, Device? device=None, bool? pin_memory=None) -> Tensor
  use_c10_dispatcher: full

- func: hamming_window.periodic_alpha_beta(int window_length, bool periodic, float alpha, float beta, *, ScalarType? dtype=None, Layout? layout=None, Device? device=None, bool? pin_memory=None) -> Tensor
  use_c10_dispatcher: full

- func: hinge_embedding_loss(Tensor self, Tensor target, float margin=1.0, int reduction=Mean) -> Tensor
  use_c10_dispatcher: full

- func: ger(Tensor self, Tensor vec2) -> Tensor
  use_c10_dispatcher: full
  variants: function, method

- func: ger.out(Tensor self, Tensor vec2, *, Tensor(a!) out) -> Tensor(a!)

- func: group_norm(Tensor input, int num_groups, Tensor? weight=None, Tensor? bias=None, float eps=1e-05, bool cudnn_enabled=True) -> Tensor
  use_c10_dispatcher: full

- func: native_group_norm(Tensor input, Tensor? weight, Tensor? bias, int N, int C, int HxW, int group, float eps) -> (Tensor, Tensor, Tensor)
  use_c10_dispatcher: full
  dispatch:
    CPU, CUDA: native_group_norm

- func: native_group_norm_backward(Tensor grad_out, Tensor input, Tensor mean, Tensor rstd, Tensor? weight, int N, int C, int HxW, int group, bool[3] output_mask) -> (Tensor, Tensor, Tensor)
  use_c10_dispatcher: full
  dispatch:
    CPU, CUDA: native_group_norm_backward

# FFT

- func: fft(Tensor self, int signal_ndim, bool normalized=False) -> Tensor
  use_c10_dispatcher: full
  variants: function, method

- func: ifft(Tensor self, int signal_ndim, bool normalized=False) -> Tensor
  use_c10_dispatcher: full
  variants: function, method

- func: rfft(Tensor self, int signal_ndim, bool normalized=False, bool onesided=True) -> Tensor
  use_c10_dispatcher: full
  variants: function, method

- func: irfft(Tensor self, int signal_ndim, bool normalized=False, bool onesided=True, int[] signal_sizes=[]) -> Tensor
  use_c10_dispatcher: full
  variants: function, method

- func: _fft_with_size(Tensor self, int signal_ndim, bool complex_input, bool complex_output, bool inverse, int[] checked_signal_sizes, bool normalized, bool onesided, int[] output_sizes) -> Tensor
  use_c10_dispatcher: full
  variants: function
  dispatch:
    CPU: _fft_mkl
    CUDA: _fft_cufft

- func: _cufft_get_plan_cache_size(int device_index) -> int
  use_c10_dispatcher: full

- func: _cufft_get_plan_cache_max_size(int device_index) -> int
  use_c10_dispatcher: full

- func: _cufft_set_plan_cache_max_size(int device_index, int max_size) -> ()
  use_c10_dispatcher: full

- func: _cufft_clear_plan_cache(int device_index) -> ()
  use_c10_dispatcher: full

- func: index.Tensor(Tensor self, Tensor?[] indices) -> Tensor
  #use_c10_dispatcher: full
  variants: function, method
  # NB: This function is special-cased in tools/autograd/gen_variable_type.py
  # NB: The following functions are declared in aten/src/ATen/templates/TensorBody.h and defined in aten/src/ATen/TensorIndexing.cpp:
  # - Tensor Tensor::index(ArrayRef<TensorIndex> indices)
  # - Tensor Tensor::index(std::initializer_list<TensorIndex> indices)

- func: index_copy_(Tensor(a!) self, int dim, Tensor index, Tensor source) -> Tensor(a!)
  variants: method

- func: index_copy(Tensor self, int dim, Tensor index, Tensor source) -> Tensor
  use_c10_dispatcher: full
  variants: function, method

- func: index_copy_.dimname(Tensor(a!) self, Dimname dim, Tensor index, Tensor source) -> Tensor(a!)
  variants: method

- func: index_copy.dimname(Tensor self, Dimname dim, Tensor index, Tensor source) -> Tensor
  variants: function, method

- func: index_put_(Tensor(a!) self, Tensor?[] indices, Tensor values, bool accumulate=False) -> Tensor(a!)
  variants: function, method
  # NB: The following functions are declared in aten/src/ATen/templates/TensorBody.h and defined in aten/src/ATen/TensorIndexing.cpp:
  # - Tensor & Tensor::index_put_(ArrayRef<TensorIndex> indices, Tensor const & rhs)
  # - Tensor & Tensor::index_put_(ArrayRef<TensorIndex> indices, Scalar v)
  # - Tensor & Tensor::index_put_(std::initializer_list<TensorIndex> indices, Tensor const & rhs)
  # - Tensor & Tensor::index_put_(std::initializer_list<TensorIndex> indices, Scalar v)

- func: index_put(Tensor self, Tensor?[] indices, Tensor values, bool accumulate=False) -> Tensor
  #use_c10_dispatcher: full
  variants: function, method

- func: _index_put_impl_(Tensor(a!) self, Tensor?[] indices, Tensor values, bool accumulate=False, bool unsafe=False) -> Tensor(a!)
  variants: function

- func: instance_norm(Tensor input, Tensor? weight, Tensor? bias, Tensor? running_mean, Tensor? running_var, bool use_input_stats, float momentum, float eps, bool cudnn_enabled) -> Tensor
  use_c10_dispatcher: full
  variants: function

- func: inverse(Tensor self) -> Tensor
  use_c10_dispatcher: full
  variants: function, method

- func: inverse.out(Tensor self, *, Tensor(a!) out) -> Tensor(a!)

- func: _inverse_helper(Tensor self) -> Tensor
  use_c10_dispatcher: full
  variants: function
  dispatch:
    CPU: _inverse_helper_cpu
    CUDA: _inverse_helper_cuda

- func: isclose(Tensor self, Tensor other, float rtol=1e-05, float atol=1e-08, bool equal_nan=False) -> Tensor
  use_c10_dispatcher: full
  variants: function, method

- func: isnan(Tensor self) -> Tensor
  use_c10_dispatcher: full
  variants: function, method
  device_guard: False
  dispatch:
    CPU, CUDA: isnan
    SparseCPU, SparseCUDA: isnan_sparse

- func: is_distributed(Tensor self) -> bool
  use_c10_dispatcher: full
  variants: function, method
  device_guard: False

- func: is_floating_point(Tensor self) -> bool
  use_c10_dispatcher: full
  variants: function, method
  device_guard: False

- func: is_complex(Tensor self) -> bool
  use_c10_dispatcher: full
  variants: function, method
  device_guard: False

- func: isreal(Tensor self) -> Tensor
  use_c10_dispatcher: full
  variants: function, method

- func: is_nonzero(Tensor self) -> bool
  use_c10_dispatcher: full
  variants: function, method
  device_guard: False

- func: is_same_size(Tensor self, Tensor other) -> bool
  use_c10_dispatcher: full
  variants: function, method
  device_guard: False

- func: is_signed(Tensor self) -> bool
  use_c10_dispatcher: full
  variants: function, method
  device_guard: False

- func: kl_div(Tensor self, Tensor target, int reduction=Mean, *, bool log_target=False) -> Tensor
  use_c10_dispatcher: full

- func: kl_div_backward(Tensor grad_output, Tensor self, Tensor target, int reduction=Mean, *, bool log_target=False) -> Tensor
  use_c10_dispatcher: full
  dispatch:
    CPU: kl_div_backward_cpu
    CUDA: kl_div_backward_cuda

- func: kthvalue(Tensor self, int k, int dim=-1, bool keepdim=False) -> (Tensor values, Tensor indices)
  use_c10_dispatcher: full
  variants: function, method

- func: kthvalue.values(Tensor self, int k, int dim=-1, bool keepdim=False, *, Tensor(a!) values, Tensor(b!) indices) -> (Tensor(a!) values, Tensor(b!) indices)
  dispatch:
    CPU: kthvalue_out_cpu
    CUDA: kthvalue_out_cuda

- func: kthvalue.dimname(Tensor self, int k, Dimname dim, bool keepdim=False) -> (Tensor values, Tensor indices)
  variants: function, method

- func: kthvalue.dimname_out(Tensor self, int k, Dimname dim, bool keepdim=False, *, Tensor(a!) values, Tensor(b!) indices) -> (Tensor(a!) values, Tensor(b!) indices)

- func: layer_norm(Tensor input, int[] normalized_shape, Tensor? weight=None, Tensor? bias=None, float eps=1e-05, bool cudnn_enable=True) -> Tensor
  use_c10_dispatcher: full

- func: native_layer_norm(Tensor input, Tensor? weight, Tensor? bias, int M, int N, float eps) -> (Tensor, Tensor, Tensor)
  use_c10_dispatcher: full
  dispatch:
    CPU: layer_norm_cpu
    CUDA: layer_norm_cuda

- func: native_layer_norm_backward(Tensor grad_out, Tensor input, Tensor mean, Tensor rstd, Tensor? weight, int M, int N, bool[3] output_mask) -> (Tensor, Tensor, Tensor)
  use_c10_dispatcher: full
  dispatch:
    CPU: layer_norm_backward_cpu
    CUDA: layer_norm_backward_cuda

- func: linear(Tensor input, Tensor weight, Tensor? bias=None) -> Tensor
  use_c10_dispatcher: full
  python_module: nn

- func: mkldnn_linear(Tensor input, Tensor weight, Tensor? bias=None) -> Tensor
  use_c10_dispatcher: full
  python_module: nn
  dispatch:
    MkldnnCPU: mkldnn_linear

- func: fbgemm_linear_int8_weight_fp32_activation(Tensor input, Tensor weight, Tensor packed, Tensor col_offsets, Scalar weight_scale, Scalar weight_zero_point, Tensor bias) -> Tensor
  use_c10_dispatcher: full

- func: fbgemm_linear_int8_weight(Tensor input, Tensor weight, Tensor packed, Tensor col_offsets, Scalar weight_scale, Scalar weight_zero_point, Tensor bias) -> Tensor
  use_c10_dispatcher: full

- func: fbgemm_linear_quantize_weight(Tensor input) -> (Tensor, Tensor, float, int)
  use_c10_dispatcher: full

- func: fbgemm_pack_gemm_matrix_fp16(Tensor input) -> Tensor
  use_c10_dispatcher: full

- func: fbgemm_linear_fp16_weight_fp32_activation(Tensor input, Tensor packed_weight, Tensor bias) -> Tensor
  use_c10_dispatcher: full

- func: fbgemm_linear_fp16_weight(Tensor input, Tensor packed_weight, Tensor bias) -> Tensor
  use_c10_dispatcher: full

- func: fbgemm_pack_quantized_matrix(Tensor input) -> Tensor
  use_c10_dispatcher: full

- func: fbgemm_pack_quantized_matrix.KN(Tensor input, int K, int N) -> Tensor
  use_c10_dispatcher: full

- func: linspace(Scalar start, Scalar end, int steps=100, *, ScalarType? dtype=None, Layout? layout=None, Device? device=None, bool? pin_memory=None) -> Tensor
  use_c10_dispatcher: full

- func: linspace.out(Scalar start, Scalar end, int steps=100, *, Tensor(a!) out) -> Tensor(a!)
  dispatch:
    CPU: linspace_cpu_out
    CUDA: linspace_cuda_out

- func: log(Tensor self) -> Tensor
  use_c10_dispatcher: full
  variants: function, method

- func: log_(Tensor(a!) self) -> Tensor(a!)
  variants: function, method

- func: log.out(Tensor self, *, Tensor(a!) out) -> Tensor(a!)
  dispatch:
    CPU, CUDA: log_out

- func: log10(Tensor self) -> Tensor
  use_c10_dispatcher: full
  variants: function, method

- func: log10_(Tensor(a!) self) -> Tensor(a!)
  variants: function, method

- func: log10.out(Tensor self, *, Tensor(a!) out) -> Tensor(a!)
  dispatch:
    CPU, CUDA: log10_out

- func: log1p(Tensor self) -> Tensor
  use_c10_dispatcher: full
  variants: function, method

- func: log1p_(Tensor(a!) self) -> Tensor(a!)
  variants: function, method
  dispatch:
    CPU, CUDA: log1p_
    SparseCPU, SparseCUDA: log1p_sparse_

- func: log1p.out(Tensor self, *, Tensor(a!) out) -> Tensor(a!)
  dispatch:
    CPU, CUDA: log1p_out
    SparseCPU, SparseCUDA: log1p_out_sparse

- func: log2(Tensor self) -> Tensor
  use_c10_dispatcher: full
  variants: function, method

- func: log2_(Tensor(a!) self) -> Tensor(a!)
  variants: function, method

- func: log2.out(Tensor self, *, Tensor(a!) out) -> Tensor(a!)
  dispatch:
    CPU, CUDA: log2_out

- func: logaddexp.out(Tensor self, Tensor other, *, Tensor(a!) out) -> Tensor(a!)

- func: logaddexp(Tensor self, Tensor other) -> Tensor
  use_c10_dispatcher: full
  variants: method, function

- func: logaddexp2.out(Tensor self, Tensor other, *, Tensor(a!) out) -> Tensor(a!)

- func: logaddexp2(Tensor self, Tensor other) -> Tensor
  use_c10_dispatcher: full
  variants: method, function

- func: logdet(Tensor self) -> Tensor
  use_c10_dispatcher: full
  variants: function, method

- func: logspace(Scalar start, Scalar end, int steps=100, float base=10.0, *, ScalarType? dtype=None, Layout? layout=None, Device? device=None, bool? pin_memory=None) -> Tensor
  use_c10_dispatcher: full

- func: logspace.out(Scalar start, Scalar end, int steps=100, float base=10.0, *, Tensor(a!) out) -> Tensor(a!)
  dispatch:
    CPU: logspace_cpu_out
    CUDA: logspace_cuda_out

# log_softmax allows positional dtype, unlike most operators, because kwonly is BC-breaking when loading jit models.
- func: log_softmax.int(Tensor self, int dim, ScalarType? dtype=None) -> Tensor
  use_c10_dispatcher: full
  variants: function, method

- func: log_softmax.Dimname(Tensor self, Dimname dim, *, ScalarType? dtype=None) -> Tensor
  variants: function, method

- func: _log_softmax(Tensor self, int dim, bool half_to_float) -> Tensor
  use_c10_dispatcher: full
  dispatch:
    CPU: log_softmax_cpu
    CUDA: log_softmax_cuda

- func: _log_softmax_backward_data(Tensor grad_output, Tensor output, int dim, Tensor self) -> Tensor
  use_c10_dispatcher: full
  dispatch:
    CPU: log_softmax_backward_cpu
    CUDA: log_softmax_backward_cuda

- func: _logcumsumexp(Tensor self, int dim) -> Tensor
  use_c10_dispatcher: full
  dispatch:
    CPU: _logcumsumexp_cpu
    CUDA: _logcumsumexp_cuda

- func: _logcumsumexp.out(Tensor self, int dim, *, Tensor(a!) out) -> Tensor(a!)
  dispatch:
    CPU: _logcumsumexp_out_cpu
    CUDA: _logcumsumexp_out_cuda

- func: logcumsumexp(Tensor self, int dim) -> Tensor
  use_c10_dispatcher: full
  variants: function, method

- func: logcumsumexp.out(Tensor self, int dim, *, Tensor(a!) out) -> Tensor(a!)

- func: logcumsumexp.dimname(Tensor self, Dimname dim) -> Tensor
  variants: function, method

- func: logcumsumexp.dimname_out(Tensor self, Dimname dim, *, Tensor(a!) out) -> Tensor(a!)

- func: logsumexp(Tensor self, int[1] dim, bool keepdim=False) -> Tensor
  use_c10_dispatcher: full
  variants: function, method

- func: logsumexp.out(Tensor self, int[1] dim, bool keepdim=False, *, Tensor(a!) out) -> Tensor(a!)

- func: logsumexp.names(Tensor self, Dimname[1] dim, bool keepdim=False) -> Tensor
  variants: function, method

- func: logsumexp.names_out(Tensor self, Dimname[1] dim, bool keepdim=False, *, Tensor(a!) out) -> Tensor(a!)

- func: margin_ranking_loss(Tensor input1, Tensor input2, Tensor target, float margin=0.0, int reduction=Mean) -> Tensor
  use_c10_dispatcher: full

- func: matmul(Tensor self, Tensor other) -> Tensor
  use_c10_dispatcher: full
  variants: function, method

- func: matmul.out(Tensor self, Tensor other, *, Tensor(a!) out) -> Tensor(a!)

- func: matrix_rank.tol(Tensor self, float tol, bool symmetric=False) -> Tensor
  use_c10_dispatcher: full

- func: matrix_rank(Tensor self, bool symmetric=False) -> Tensor
  use_c10_dispatcher: full

- func: matrix_power(Tensor self, int n) -> Tensor
  use_c10_dispatcher: full
  variants: function, method

- func: max.dim(Tensor self, int dim, bool keepdim=False) -> (Tensor values, Tensor indices)
  use_c10_dispatcher: full
  variants: function, method

- func: max.dim_max(Tensor self, int dim, bool keepdim=False, *, Tensor(a!) max, Tensor(b!) max_values) -> (Tensor(a!) values, Tensor(b!) indices)

- func: max_values(Tensor self, int[1] dim, bool keepdim=False) -> Tensor
  use_c10_dispatcher: full
  variants: function, method

- func: max.names_dim(Tensor self, Dimname dim, bool keepdim=False) -> (Tensor values, Tensor indices)
  variants: function, method

- func: max.names_dim_max(Tensor self, Dimname dim, bool keepdim=False, *, Tensor(a!) max, Tensor(b!) max_values) -> (Tensor(a!) values, Tensor(b!) indices)

- func: max_values.names(Tensor self, Dimname[1] dim, bool keepdim=False) -> Tensor
  variants: function, method

# Return: (Tensor output, Tensor indices)
- func: max_pool1d_with_indices(Tensor self, int[1] kernel_size, int[1] stride=[], int[1] padding=0, int[1] dilation=1, bool ceil_mode=False) -> (Tensor, Tensor)
  use_c10_dispatcher: full

- func: max_pool1d(Tensor self, int[1] kernel_size, int[1] stride=[], int[1] padding=0, int[1] dilation=1, bool ceil_mode=False) -> Tensor
  use_c10_dispatcher: full

- func: max_pool2d(Tensor self, int[2] kernel_size, int[2] stride=[], int[2] padding=0, int[2] dilation=1, bool ceil_mode=False) -> Tensor
  use_c10_dispatcher: full

- func: mkldnn_max_pool2d(Tensor self, int[2] kernel_size, int[2] stride=[], int[2] padding=0, int[2] dilation=1, bool ceil_mode=False) -> Tensor
  use_c10_dispatcher: full
  dispatch:
    MkldnnCPU: mkldnn_max_pool2d

- func: mkldnn_max_pool3d(Tensor self, int[3] kernel_size, int[3] stride=[], int[3] padding=0, int[3] dilation=1, bool ceil_mode=False) -> Tensor
  use_c10_dispatcher: full
  dispatch:
    MkldnnCPU: mkldnn_max_pool3d

- func: quantized_max_pool2d(Tensor self, int[2] kernel_size, int[2] stride=[], int[2] padding=0, int[2] dilation=1, bool ceil_mode=False) -> Tensor
  use_c10_dispatcher: full
  dispatch:
    QuantizedCPU: quantized_max_pool2d

- func: max_pool3d(Tensor self, int[3] kernel_size, int[3] stride=[], int[3] padding=0, int[3] dilation=1, bool ceil_mode=False) -> Tensor
  use_c10_dispatcher: full

# The CPU and GPU dispatch variants are named weirdly here because otherwise there
# are namespacing issues in C++
- func: mean(Tensor self, *, ScalarType? dtype=None) -> Tensor
  use_c10_dispatcher: full
  variants: function, method
  dispatch:
    CPU, CUDA: mean_cpu_gpu
    QuantizedCPU: mean_quantized_cpu

- func: mean.dim(Tensor self, int[1] dim, bool keepdim=False, *, ScalarType? dtype=None) -> Tensor
  use_c10_dispatcher: full
  variants: function, method
  dispatch:
    CPU, CUDA: mean_cpu_gpu
    QuantizedCPU: mean_quantized_cpu
    Vulkan: mean_vulkan

- func: mean.out(Tensor self, int[1] dim, bool keepdim=False, *, ScalarType? dtype=None, Tensor(a!) out) -> Tensor(a!)
  dispatch:
    CPU, CUDA: mean_out_cpu_gpu
    QuantizedCPU: mean_out_quantized_cpu

- func: mean.names_dim(Tensor self, Dimname[1] dim, bool keepdim=False, *, ScalarType? dtype=None) -> Tensor
  variants: function, method

- func: mean.names_out(Tensor self, Dimname[1] dim, bool keepdim=False, *, ScalarType? dtype=None, Tensor(a!) out) -> Tensor(a!)

- func: median.dim(Tensor self, int dim, bool keepdim=False) -> (Tensor values, Tensor indices)
  use_c10_dispatcher: full
  variants: function, method

- func: median.dim_values(Tensor self, int dim, bool keepdim=False, *, Tensor(a!) values, Tensor(b!) indices) -> (Tensor(a!) values, Tensor(b!) indices)

- func: median.names_dim(Tensor self, Dimname dim, bool keepdim=False) -> (Tensor values, Tensor indices)
  variants: function, method

- func: median.names_dim_values(Tensor self, Dimname dim, bool keepdim=False, *, Tensor(a!) values, Tensor(b!) indices) -> (Tensor(a!) values, Tensor(b!) indices)

- func: min.dim(Tensor self, int dim, bool keepdim=False) -> (Tensor values, Tensor indices)
  use_c10_dispatcher: full
  variants: function, method

- func: min.dim_min(Tensor self, int dim, bool keepdim=False, *, Tensor(a!) min, Tensor(b!) min_indices) -> (Tensor(a!) values, Tensor(b!) indices)

- func: min_values(Tensor self, int[1] dim, bool keepdim=False) -> Tensor
  use_c10_dispatcher: full
  variants: function, method

- func: min.names_dim(Tensor self, Dimname dim, bool keepdim=False) -> (Tensor values, Tensor indices)
  variants: function, method

- func: min.names_dim_min(Tensor self, Dimname dim, bool keepdim=False, *, Tensor(a!) min, Tensor(b!) min_indices) -> (Tensor(a!) values, Tensor(b!) indices)

- func: min_values.names(Tensor self, Dimname[1] dim, bool keepdim=False) -> Tensor
  variants: function, method

- func: mkldnn_convolution(Tensor self, Tensor weight, Tensor? bias, int[] padding, int[] stride, int[] dilation, int groups) -> Tensor
  use_c10_dispatcher: full

- func: mkldnn_convolution_backward_input(int[] self_size, Tensor grad_output, Tensor weight, int[] padding, int[] stride, int[] dilation, int groups, bool bias_defined) -> Tensor
  use_c10_dispatcher: full

- func: mkldnn_convolution_backward_weights(int[] weight_size, Tensor grad_output, Tensor self, int[] padding, int[] stride, int[] dilation, int groups, bool bias_defined) -> (Tensor, Tensor)
  use_c10_dispatcher: full

- func: mkldnn_convolution_backward(Tensor self, Tensor grad_output, Tensor weight, int[] padding, int[] stride, int[] dilation, int groups, bool[3] output_mask) -> (Tensor, Tensor, Tensor)
  use_c10_dispatcher: full

- func: miopen_batch_norm(Tensor input, Tensor weight, Tensor? bias, Tensor? running_mean, Tensor? running_var, bool training, float exponential_average_factor, float epsilon) -> (Tensor, Tensor, Tensor)
  use_c10_dispatcher: full
  dispatch:
    CUDA: miopen_batch_norm

- func: miopen_batch_norm_backward(Tensor input, Tensor grad_output, Tensor weight, Tensor? running_mean, Tensor? running_var, Tensor? save_mean, Tensor? save_var, float epsilon) -> (Tensor, Tensor, Tensor)
  use_c10_dispatcher: full
  dispatch:
    CUDA: miopen_batch_norm_backward

- func: miopen_convolution(Tensor self, Tensor weight, Tensor? bias, int[] padding, int[] stride, int[] dilation, int groups, bool benchmark, bool deterministic) -> Tensor
  use_c10_dispatcher: full
  dispatch:
    CUDA: miopen_convolution

- func: miopen_convolution_backward_input(int[] self_size, Tensor grad_output, Tensor weight, int[] padding, int[] stride, int[] dilation, int groups, bool benchmark, bool deterministic) -> Tensor
  use_c10_dispatcher: full
  dispatch:
    CUDA: miopen_convolution_backward_input

- func: miopen_convolution_backward(Tensor self, Tensor grad_output, Tensor weight, int[] padding, int[] stride, int[] dilation, int groups, bool benchmark, bool deterministic, bool[3] output_mask) -> (Tensor, Tensor, Tensor)
  use_c10_dispatcher: full
  dispatch:
    CUDA: miopen_convolution_backward

- func: miopen_convolution_backward_bias(Tensor grad_output) -> Tensor
  use_c10_dispatcher: full
  dispatch:
    CUDA: miopen_convolution_backward_bias

- func: miopen_convolution_backward_weight(int[] weight_size, Tensor grad_output, Tensor self, int[] padding, int[] stride, int[] dilation, int groups, bool benchmark, bool deterministic) -> Tensor
  use_c10_dispatcher: full
  dispatch:
    CUDA: miopen_convolution_backward_weight

- func: miopen_convolution_transpose(Tensor self, Tensor weight, Tensor? bias, int[] padding, int[] output_padding, int[] stride, int[] dilation, int groups, bool benchmark, bool deterministic) -> Tensor
  use_c10_dispatcher: full
  dispatch:
    CUDA: miopen_convolution_transpose

# NB: output_padding not strictly needed here, but it's helpful for the float
# backwards
- func: miopen_convolution_transpose_backward(Tensor self, Tensor grad_output, Tensor weight, int[] padding, int[] output_padding, int[] stride, int[] dilation, int groups, bool benchmark, bool deterministic, bool[3] output_mask) -> (Tensor, Tensor, Tensor)
  use_c10_dispatcher: full
  dispatch:
    CUDA: miopen_convolution_transpose_backward

- func: miopen_convolution_transpose_backward_input(Tensor grad_output, Tensor weight, int[] padding, int[] stride, int[] dilation, int groups, bool benchmark, bool deterministic) -> Tensor
  use_c10_dispatcher: full
  dispatch:
    CUDA: miopen_convolution_transpose_backward_input

- func: miopen_convolution_transpose_backward_weight(int[] weight_size, Tensor grad_output, Tensor self, int[] padding, int[] stride, int[] dilation, int groups, bool benchmark, bool deterministic) -> Tensor
  use_c10_dispatcher: full
  dispatch:
    CUDA: miopen_convolution_transpose_backward_weight

- func: miopen_depthwise_convolution(Tensor self, Tensor weight, Tensor? bias, int[] padding, int[] stride, int[] dilation, int groups, bool benchmark, bool deterministic) -> Tensor
  use_c10_dispatcher: full
  dispatch:
    CUDA: miopen_depthwise_convolution

- func: miopen_depthwise_convolution_backward_input(int[] self_size, Tensor grad_output, Tensor weight, int[] padding, int[] stride, int[] dilation, int groups, bool benchmark, bool deterministic) -> Tensor
  use_c10_dispatcher: full
  dispatch:
    CUDA: miopen_depthwise_convolution_backward_input

- func: miopen_depthwise_convolution_backward(Tensor self, Tensor grad_output, Tensor weight, int[] padding, int[] stride, int[] dilation, int groups, bool benchmark, bool deterministic, bool[3] output_mask) -> (Tensor, Tensor, Tensor)
  use_c10_dispatcher: full
  dispatch:
    CUDA: miopen_depthwise_convolution_backward

- func: miopen_depthwise_convolution_backward_weight(int[] weight_size, Tensor grad_output, Tensor self, int[] padding, int[] stride, int[] dilation, int groups, bool benchmark, bool deterministic) -> Tensor
  use_c10_dispatcher: full
  dispatch:
    CUDA: miopen_depthwise_convolution_backward_weight

- func: miopen_rnn(Tensor input, Tensor[] weight, int weight_stride0, Tensor hx, Tensor? cx, int mode, int hidden_size, int num_layers, bool batch_first, float dropout, bool train, bool bidirectional, int[] batch_sizes, Tensor? dropout_state) -> (Tensor, Tensor, Tensor, Tensor, Tensor)
  use_c10_dispatcher: full
  dispatch:
    CUDA: miopen_rnn

- func: miopen_rnn_backward(Tensor input, Tensor[] weight, int weight_stride0, Tensor weight_buf, Tensor hx, Tensor? cx, Tensor output, Tensor? grad_output, Tensor? grad_hy, Tensor? grad_cy, int mode, int hidden_size, int num_layers, bool batch_first, float dropout, bool train, bool bidirectional, int[] batch_sizes, Tensor? dropout_state, Tensor reserve, bool[4] output_mask) -> (Tensor, Tensor, Tensor, Tensor[])
  use_c10_dispatcher: full
  dispatch:
    CUDA: miopen_rnn_backward

- func: mm(Tensor self, Tensor mat2) -> Tensor
  use_c10_dispatcher: full
  variants: function, method
  dispatch:
    CPU: mm_cpu
    CUDA: mm_cuda
    SparseCPU, SparseCUDA: _sparse_mm
    Vulkan: vulkan_mm

- func: mm.out(Tensor self, Tensor mat2, *, Tensor(a!) out) -> Tensor(a!)
  dispatch:
    CPU: mm_cpu_out
    CUDA: mm_out_cuda
    SparseCPU, SparseCUDA: _sparse_mm_out

- func: _sparse_mm(Tensor sparse, Tensor dense) -> Tensor
  use_c10_dispatcher: full

- func: mode(Tensor self, int dim=-1, bool keepdim=False) -> (Tensor values, Tensor indices)
  use_c10_dispatcher: full
  variants: function, method

- func: mode.values(Tensor self, int dim=-1, bool keepdim=False, *, Tensor(a!) values, Tensor(b!) indices) -> (Tensor(a!) values, Tensor(b!) indices)

- func: mode.dimname(Tensor self, Dimname dim, bool keepdim=False) -> (Tensor values, Tensor indices)
  variants: function, method

- func: mode.dimname_out(Tensor self, Dimname dim, bool keepdim=False, *, Tensor(a!) values, Tensor(b!) indices) -> (Tensor(a!) values, Tensor(b!) indices)

- func: mul.Tensor(Tensor self, Tensor other) -> Tensor
  use_c10_dispatcher: full
  variants: function, method
  dispatch:
    CPU, CUDA: mul
    SparseCPU, SparseCUDA: mul_sparse
    MkldnnCPU: mkldnn_mul

- func: mul_.Tensor(Tensor(a!) self, Tensor other) -> Tensor(a!)
  variants: method
  dispatch:
    CPU, CUDA: mul_
    SparseCPU, SparseCUDA: mul_sparse_
    MkldnnCPU: mkldnn_mul_

- func: mul.out(Tensor self, Tensor other, *, Tensor(a!) out) -> Tensor(a!)
  dispatch:
    CPU, CUDA: mul_out
    SparseCPU: mul_out_sparse_cpu
    SparseCUDA: mul_out_sparse_cuda
    MkldnnCPU: mkldnn_mul_out

  # For C++ only, until we have conversion from C++ numbers to Tensor
- func: mul.Scalar(Tensor self, Scalar other) -> Tensor
  use_c10_dispatcher: full
  variants: function, method

- func: mul_.Scalar(Tensor(a!) self, Scalar other) -> Tensor(a!)
  variants: method

- func: mv(Tensor self, Tensor vec) -> Tensor
  use_c10_dispatcher: full
  variants: function, method
  dispatch:
    CPU, CUDA: mv
    SparseCPU, SparseCUDA: mv_sparse

- func: mv.out(Tensor self, Tensor vec, *, Tensor(a!) out) -> Tensor(a!)

- func: mvlgamma(Tensor self, int p) -> Tensor
  use_c10_dispatcher: full
  variants: function, method

- func: mvlgamma_(Tensor(a!) self, int p) -> Tensor(a!)
  variants: method

- func: narrow_copy(Tensor self, int dim, int start, int length) -> Tensor
  use_c10_dispatcher: full
  variants: method
  dispatch:
    CPU, CUDA: narrow_copy_dense
    SparseCPU, SparseCUDA: narrow_copy_sparse

- func: narrow(Tensor(a) self, int dim, int start, int length) -> Tensor(a)
  use_c10_dispatcher: full
  variants: function, method
  device_guard: False

- func: narrow.Tensor(Tensor(a) self, int dim, Tensor start, int length) -> Tensor(a)
  use_c10_dispatcher: full
  variants: function, method
  device_guard: False

- func: native_batch_norm(Tensor input, Tensor? weight, Tensor? bias, Tensor? running_mean, Tensor? running_var, bool training, float momentum, float eps) -> (Tensor, Tensor, Tensor)
  use_c10_dispatcher: full
  dispatch:
    CPU: batch_norm_cpu
    CUDA: batch_norm_cuda
    MkldnnCPU: mkldnn_batch_norm

- func: native_batch_norm.out(Tensor input, Tensor? weight, Tensor? bias, Tensor? running_mean, Tensor? running_var, bool training, float momentum, float eps, *, Tensor(a!) out, Tensor(b!) save_mean, Tensor(c!) save_invstd) -> (Tensor(a!), Tensor(b!), Tensor(c!))
  dispatch:
    CUDA: batch_norm_cuda_out

- func: batch_norm_stats(Tensor input, float eps) -> (Tensor, Tensor)
  use_c10_dispatcher: full
  dispatch:
    CUDA: batch_norm_stats_cuda

- func: batch_norm_elemt(Tensor input, Tensor? weight, Tensor? bias, Tensor mean, Tensor invstd, float eps) -> Tensor
  use_c10_dispatcher: full
  dispatch:
    CUDA: batch_norm_elemt_cuda

- func: batch_norm_elemt.out(Tensor input, Tensor? weight, Tensor? bias, Tensor mean, Tensor invstd, float eps, *, Tensor(a!) out) -> Tensor(a!)
  dispatch:
    CUDA: batch_norm_elemt_cuda_out

# for backward compatibility
- func: batch_norm_gather_stats(Tensor input, Tensor mean, Tensor invstd, Tensor? running_mean, Tensor? running_var, float momentum, float eps, int count) -> (Tensor, Tensor)
  use_c10_dispatcher: full
  dispatch:
    CUDA: batch_norm_gather_stats_cuda

- func: batch_norm_gather_stats_with_counts(Tensor input, Tensor mean, Tensor invstd, Tensor? running_mean, Tensor? running_var, float momentum, float eps, Tensor counts) -> (Tensor, Tensor)
  use_c10_dispatcher: full
  dispatch:
    CUDA: batch_norm_gather_stats_with_counts_cuda

- func: native_batch_norm_backward(Tensor grad_out, Tensor input, Tensor? weight, Tensor? running_mean, Tensor? running_var, Tensor? save_mean, Tensor? save_invstd, bool train, float eps, bool[3] output_mask) -> (Tensor, Tensor, Tensor)
  use_c10_dispatcher: full
  dispatch:
    CPU: batch_norm_backward_cpu
    CUDA: batch_norm_backward_cuda

- func: batch_norm_backward_reduce(Tensor grad_out, Tensor input, Tensor mean, Tensor invstd, Tensor? weight, bool input_g, bool weight_g, bool bias_g) -> (Tensor, Tensor, Tensor, Tensor)
  use_c10_dispatcher: full
  dispatch:
    CUDA: batch_norm_backward_reduce_cuda

- func: batch_norm_backward_elemt(Tensor grad_out, Tensor input, Tensor mean, Tensor invstd, Tensor? weight, Tensor mean_dy, Tensor mean_dy_xmu) -> Tensor
  use_c10_dispatcher: full
  dispatch:
    CUDA: batch_norm_backward_elemt_cuda

- func: batch_norm_update_stats(Tensor input, Tensor? running_mean, Tensor? running_var, float momentum) -> (Tensor, Tensor)
  use_c10_dispatcher: full
  dispatch:
    CPU: batch_norm_update_stats_cpu
    CUDA: batch_norm_update_stats_cuda

- func: is_vulkan_available() -> bool
  use_c10_dispatcher: full

- func: _nnpack_available() -> bool
  use_c10_dispatcher: full

- func: _nnpack_spatial_convolution(Tensor input, Tensor weight, Tensor? bias, int[2] padding, int[2] stride=1) -> Tensor
  use_c10_dispatcher: full
  variants: function

- func: _nnpack_spatial_convolution_backward(Tensor input, Tensor grad_output, Tensor weight, int[2] padding, bool[3] output_mask) -> (Tensor, Tensor, Tensor)
  use_c10_dispatcher: full
  variants: function

- func: _nnpack_spatial_convolution_backward_input(Tensor input, Tensor grad_output, Tensor weight, int[2] padding) -> Tensor
  use_c10_dispatcher: full
  variants: function

- func: _nnpack_spatial_convolution_backward_weight(Tensor input, int[] weightsize, Tensor grad_output, int[2] padding) -> Tensor
  use_c10_dispatcher: full
  variants: function

- func: ones.names(int[] size, *, Dimname[]? names, ScalarType? dtype=None, Layout? layout=None, Device? device=None, bool? pin_memory=None) -> Tensor
  device_guard: False

- func: ones(int[] size, *, ScalarType? dtype=None, Layout? layout=None, Device? device=None, bool? pin_memory=None) -> Tensor
  use_c10_dispatcher: full

- func: ones.out(int[] size, *, Tensor(a!) out) -> Tensor(a!)

- func: ones_like(Tensor self, *, ScalarType? dtype=None, Layout? layout=None, Device? device=None, bool? pin_memory=None, MemoryFormat? memory_format=None) -> Tensor
  use_c10_dispatcher: full

- func: pairwise_distance(Tensor x1, Tensor x2, float p=2, float eps=1e-06, bool keepdim=False) -> Tensor
  use_c10_dispatcher: full

- func: cdist(Tensor x1, Tensor x2, float p=2, int? compute_mode=None) -> Tensor
  use_c10_dispatcher: full

- func: _euclidean_dist(Tensor x1, Tensor x2) -> Tensor
  use_c10_dispatcher: full

- func: _cdist_forward(Tensor x1, Tensor x2, float p, int? compute_mode) -> Tensor
  use_c10_dispatcher: full

- func: _cdist_backward(Tensor grad, Tensor x1, Tensor x2, float p, Tensor cdist) -> Tensor
  use_c10_dispatcher: full

- func: pdist(Tensor self, float p=2) -> Tensor
  use_c10_dispatcher: full

- func: _pdist_forward(Tensor self, float p=2) -> Tensor
  use_c10_dispatcher: full

- func: _pdist_backward(Tensor grad, Tensor self, float p, Tensor pdist) -> Tensor
  use_c10_dispatcher: full

- func: cosine_similarity(Tensor x1, Tensor x2, int dim=1, float eps=1e-08) -> Tensor
  use_c10_dispatcher: full
  variants: function

- func: permute(Tensor(a) self, int[] dims) -> Tensor(a)
  use_c10_dispatcher: full
  variants: method  # This is method-only to match the previous tensor API. In the future we could make this a function too.

- func: movedim.intlist(Tensor(a) self, int[] source, int[] destination) -> Tensor(a)
  use_c10_dispatcher: full
  variants: function

- func: movedim.int(Tensor(a) self, int source, int destination) -> Tensor(a)
  use_c10_dispatcher: full
  variants: function

# Only exposed from C++ -- in Python,
# we expose it as an attribute `T`, not a function.
#
# I'd like to name this "T" in C++ too, but
# calling a native function "T" causes undefined
# behavior on Windows, for reasons I don't understand
# (maybe related to capital letter collation somehow...)
- func: numpy_T(Tensor(a) self) -> Tensor(a)
  use_c10_dispatcher: full
  variants: method

- func: pixel_shuffle(Tensor self, int upscale_factor) -> Tensor
  use_c10_dispatcher: full

- func: channel_shuffle(Tensor self, int groups) -> Tensor
  use_c10_dispatcher: full
  dispatch:
    CPU: channel_shuffle
    QuantizedCPU: channel_shuffle_quantized_cpu

- func: is_pinned(Tensor self) -> bool
  use_c10_dispatcher: full
  variants: method

- func: pin_memory(Tensor(a) self) -> Tensor(a)
  use_c10_dispatcher: full
  variants: method

- func: pinverse(Tensor self, float rcond=1e-15) -> Tensor
  use_c10_dispatcher: full
  variants: function, method

- func: poisson_nll_loss(Tensor input, Tensor target, bool log_input, bool full, float eps, int reduction) -> Tensor
  use_c10_dispatcher: full
  variants: function

- func: rad2deg(Tensor self) -> Tensor
  use_c10_dispatcher: full
  variants: function, method
  supports_named_tensor: True

- func: rad2deg_(Tensor(a!) self) -> Tensor(a!)
  variants: function, method
  supports_named_tensor: True

- func: rad2deg.out(Tensor self, *, Tensor(a!) out) -> Tensor(a!)
  supports_named_tensor: True

- func: deg2rad(Tensor self) -> Tensor
  use_c10_dispatcher: full
  variants: function, method
  supports_named_tensor: True

- func: deg2rad_(Tensor(a!) self) -> Tensor(a!)
  variants: function, method
  supports_named_tensor: True

- func: deg2rad.out(Tensor self, *, Tensor(a!) out) -> Tensor(a!)
  supports_named_tensor: True

- func: scalar_tensor(Scalar s, *, ScalarType? dtype=None, Layout? layout=None, Device? device=None, bool? pin_memory=None) -> Tensor
  use_c10_dispatcher: full

- func: rand.names(int[] size, *, Dimname[]? names, ScalarType? dtype=None, Layout? layout=None, Device? device=None, bool? pin_memory=None) -> Tensor
  device_guard: False

- func: rand.generator_with_names(int[] size, *, Generator? generator, Dimname[]? names, ScalarType? dtype=None, Layout? layout=None, Device? device=None, bool? pin_memory=None) -> Tensor
  device_guard: False

- func: rand(int[] size, *, ScalarType? dtype=None, Layout? layout=None, Device? device=None, bool? pin_memory=None) -> Tensor
  use_c10_dispatcher: full

- func: rand.generator(int[] size, *, Generator? generator, ScalarType? dtype=None, Layout? layout=None, Device? device=None, bool? pin_memory=None) -> Tensor

- func: rand.out(int[] size, *, Tensor(a!) out) -> Tensor(a!)

- func: rand.generator_out(int[] size, *, Generator? generator, Tensor(a!) out) -> Tensor(a!)

- func: rand_like(Tensor self, *, ScalarType? dtype=None, Layout? layout=None, Device? device=None, bool? pin_memory=None, MemoryFormat? memory_format=None) -> Tensor
  use_c10_dispatcher: full

- func: randint(int high, int[] size, *, ScalarType? dtype=None, Layout? layout=None, Device? device=None, bool? pin_memory=None) -> Tensor
  use_c10_dispatcher: full

- func: randint.generator(int high, int[] size, *, Generator? generator, ScalarType? dtype=None, Layout? layout=None, Device? device=None, bool? pin_memory=None) -> Tensor

- func: randint.low(int low, int high, int[] size, *, ScalarType? dtype=None, Layout? layout=None, Device? device=None, bool? pin_memory=None) -> Tensor
  use_c10_dispatcher: full

- func: randint.low_generator(int low, int high, int[] size, *, Generator? generator, ScalarType? dtype=None, Layout? layout=None, Device? device=None, bool? pin_memory=None) -> Tensor

- func: randint.out(int high, int[] size, *, Tensor(a!) out) -> Tensor(a!)

- func: randint.generator_out(int high, int[] size, *, Generator? generator, Tensor(a!) out) -> Tensor(a!)

- func: randint.low_out(int low, int high, int[] size, *, Tensor(a!) out) -> Tensor(a!)

- func: randint.low_generator_out(int low, int high, int[] size, *, Generator? generator, Tensor(a!) out) -> Tensor(a!)

- func: randint_like(Tensor self, int high, *, ScalarType? dtype=None, Layout? layout=None, Device? device=None, bool? pin_memory=None, MemoryFormat? memory_format=None) -> Tensor
  use_c10_dispatcher: full

- func: randint_like.low_dtype(Tensor self, int low, int high, *, ScalarType? dtype=None, Layout? layout=None, Device? device=None, bool? pin_memory=None, MemoryFormat? memory_format=None) -> Tensor
  use_c10_dispatcher: full

- func: randn(int[] size, *, ScalarType? dtype=None, Layout? layout=None, Device? device=None, bool? pin_memory=None) -> Tensor
  use_c10_dispatcher: full

- func: randn.generator(int[] size, *, Generator? generator, ScalarType? dtype=None, Layout? layout=None, Device? device=None, bool? pin_memory=None) -> Tensor

- func: randn.names(int[] size, *, Dimname[]? names, ScalarType? dtype=None, Layout? layout=None, Device? device=None, bool? pin_memory=None) -> Tensor
  device_guard: False

- func: randn.generator_with_names(int[] size, *, Generator? generator, Dimname[]? names, ScalarType? dtype=None, Layout? layout=None, Device? device=None, bool? pin_memory=None) -> Tensor
  device_guard: False

- func: randn.out(int[] size, *, Tensor(a!) out) -> Tensor(a!)

- func: randn.generator_out(int[] size, *, Generator? generator, Tensor(a!) out) -> Tensor(a!)

- func: randn_like(Tensor self, *, ScalarType? dtype=None, Layout? layout=None, Device? device=None, bool? pin_memory=None, MemoryFormat? memory_format=None) -> Tensor
  use_c10_dispatcher: full

- func: randperm(int n, *, ScalarType? dtype=None, Layout? layout=None, Device? device=None, bool? pin_memory=None) -> Tensor
  use_c10_dispatcher: full

- func: randperm.generator(int n, *, Generator? generator, ScalarType? dtype=None, Layout? layout=None, Device? device=None, bool? pin_memory=None) -> Tensor

- func: randperm.out(int n, *, Tensor(a!) out) -> Tensor(a!)

- func: randperm.generator_out(int n, *, Generator? generator, Tensor(a!) out) -> Tensor(a!)
  dispatch:
    CPU: randperm_out_cpu
    CUDA: randperm_out_cuda

- func: range.step(Scalar start, Scalar end, Scalar step=1, *, ScalarType? dtype=None, Layout? layout=None, Device? device=None, bool? pin_memory=None) -> Tensor
  use_c10_dispatcher: full

- func: range(Scalar start, Scalar end, *, ScalarType? dtype=None, Layout? layout=None, Device? device=None, bool? pin_memory=None) -> Tensor
  use_c10_dispatcher: full

- func: range.out(Scalar start, Scalar end, Scalar step=1, *, Tensor(a!) out) -> Tensor(a!)
  dispatch:
    CPU: range_cpu_out
    CUDA: range_cuda_out

- func: reciprocal(Tensor self) -> Tensor
  use_c10_dispatcher: full
  variants: function, method

- func: reciprocal_(Tensor(a!) self) -> Tensor(a!)
  variants: function, method

- func: reciprocal.out(Tensor self, *, Tensor(a!) out) -> Tensor(a!)

- func: neg(Tensor self) -> Tensor
  use_c10_dispatcher: full
  variants: function, method

- func: neg_(Tensor(a!) self) -> Tensor(a!)
  variants: function, method

- func: neg.out(Tensor self, *, Tensor(a!) out) -> Tensor(a!)
  dispatch:
    CPU, CUDA: neg_out

- func: repeat(Tensor self, int[] repeats) -> Tensor
  use_c10_dispatcher: full
  variants: method  # This is method-only to match the previous tensor API. In the future we could make this a function too.

- func: repeat_interleave.Tensor(Tensor repeats) -> Tensor
  use_c10_dispatcher: full
  variants: function
  dispatch:
    CPU: repeat_interleave_cpu
    CUDA: repeat_interleave_cuda

- func: repeat_interleave.self_Tensor(Tensor self, Tensor repeats, int? dim=None) -> Tensor
  use_c10_dispatcher: full
  variants: function, method

- func: repeat_interleave.self_int(Tensor self, int repeats, int? dim=None) -> Tensor
  use_c10_dispatcher: full
  variants: function, method

- func: reshape(Tensor(a) self, int[] shape) -> Tensor(a)
  use_c10_dispatcher: full
  variants: function, method
  device_guard: False

- func: _mkldnn_reshape(Tensor self, int[] shape) -> Tensor
  use_c10_dispatcher: full
  device_guard: False
  dispatch:
    MkldnnCPU: mkldnn_reshape

- func: reshape_as(Tensor(a) self, Tensor other) -> Tensor(a)
  use_c10_dispatcher: full
  variants: method
  device_guard: False

- func: round(Tensor self) -> Tensor
  use_c10_dispatcher: full
  variants: function, method

- func: round_(Tensor(a!) self) -> Tensor(a!)
  variants: function, method

- func: round.out(Tensor self, *, Tensor(a!) out) -> Tensor(a!)
  dispatch:
    CPU: round_out
    CUDA: round_out

- func: rrelu(Tensor self, Scalar lower=0.125, Scalar upper=0.3333333333333333, bool training=False, Generator? generator=None) -> Tensor

- func: rrelu_(Tensor(a!) self, Scalar lower=0.125, Scalar upper=0.3333333333333333, bool training=False, Generator? generator=None) -> Tensor(a!)

- func: relu(Tensor self) -> Tensor
  use_c10_dispatcher: full
  variants: function, method
  dispatch:
    CPU, CUDA: relu
    MkldnnCPU: mkldnn_relu
    QuantizedCPU: relu_quantized_cpu

- func: relu_(Tensor(a!) self) -> Tensor(a!)
  variants: function, method
  dispatch:
    CPU, CUDA: relu_
    MkldnnCPU: mkldnn_relu_
    QuantizedCPU: relu_quantized_cpu_

- func: prelu(Tensor self, Tensor weight) -> Tensor
  use_c10_dispatcher: full
  variants: function, method
  dispatch:
    CPU: prelu_cpu
    CUDA: prelu_cuda

- func: prelu_backward(Tensor grad_output, Tensor self, Tensor weight) -> (Tensor, Tensor)
  use_c10_dispatcher: full
  variants: function, method
  dispatch:
    CPU: prelu_backward_cpu
    CUDA: prelu_backward_cuda

- func: gelu(Tensor self) -> Tensor
  use_c10_dispatcher: full
  python_module: nn
  dispatch:
    CPU: gelu_cpu
    CUDA: gelu_cuda

- func: gelu_backward(Tensor grad, Tensor self) -> Tensor
  use_c10_dispatcher: full
  python_module: nn
  dispatch:
    CPU: gelu_backward_cpu
    CUDA: gelu_backward_cuda

- func: hardshrink(Tensor self, Scalar lambd=0.5) -> Tensor
  use_c10_dispatcher: full
  variants: function, method

- func: hardshrink_backward(Tensor grad_out, Tensor self, Scalar lambd) -> Tensor
  use_c10_dispatcher: full
  variants: function, method

- func: rsqrt(Tensor self) -> Tensor
  use_c10_dispatcher: full
  variants: function, method

- func: rsqrt_(Tensor(a!) self) -> Tensor(a!)
  variants: function, method

- func: rsqrt.out(Tensor self, *, Tensor(a!) out) -> Tensor(a!)
  dispatch:
    CPU, CUDA: rsqrt_out

- func: select.Dimname(Tensor(a) self, Dimname dim, int index) -> Tensor(a)
  variants: function, method
  device_guard: False

- func: select.int(Tensor(a) self, int dim, int index) -> Tensor(a)
  use_c10_dispatcher: full
  variants: function, method
  device_guard: False

- func: selu(Tensor self) -> Tensor
  use_c10_dispatcher: full

- func: selu_(Tensor(a!) self) -> Tensor(a!)

- func: celu(Tensor self, Scalar alpha=1.0) -> Tensor
  use_c10_dispatcher: full

- func: celu_(Tensor(a!) self, Scalar alpha=1.0) -> Tensor(a!)

- func: silu(Tensor self) -> Tensor
  use_c10_dispatcher: full
  python_module: nn

- func: silu_(Tensor(a!) self) -> Tensor(a!)
  python_module: nn

- func: silu.out(Tensor self, *, Tensor(a!) out) -> Tensor(a!)
  python_module: nn

- func: silu_backward(Tensor grad_output, Tensor self) -> Tensor
  use_c10_dispatcher: full
  python_module: nn

- func: sigmoid(Tensor self) -> Tensor
  use_c10_dispatcher: full
  variants: function, method
  dispatch:
    CPU, CUDA: sigmoid
    QuantizedCPU: sigmoid_quantized_cpu
    MkldnnCPU: mkldnn_sigmoid

- func: sigmoid_(Tensor(a!) self) -> Tensor(a!)
  variants: function, method
  dispatch:
    CPU, CUDA: sigmoid_
    MkldnnCPU: mkldnn_sigmoid_

- func: sigmoid.out(Tensor self, *, Tensor(a!) out) -> Tensor(a!)

- func: logit(Tensor self, float? eps=None) -> Tensor
  use_c10_dispatcher: full
  variants: function, method
  dispatch:
    CPU, CUDA: logit

- func: logit_(Tensor(a!) self, float? eps=None) -> Tensor(a!)
  variants: function, method
  dispatch:
    CPU, CUDA: logit_

- func: logit.out(Tensor self, float? eps=None, *, Tensor(a!) out) -> Tensor(a!)

- func: sin(Tensor self) -> Tensor
  use_c10_dispatcher: full
  variants: function, method

- func: sin_(Tensor(a!) self) -> Tensor(a!)
  variants: function, method

- func: sin.out(Tensor self, *, Tensor(a!) out) -> Tensor(a!)
  dispatch:
    CPU, CUDA: sin_out

- func: sinh(Tensor self) -> Tensor
  use_c10_dispatcher: full
  variants: function, method

- func: sinh_(Tensor(a!) self) -> Tensor(a!)
  variants: function, method

- func: sinh.out(Tensor self, *, Tensor(a!) out) -> Tensor(a!)

# Returns a copy of this `Variable` that is detached from its autograd graph.
# This method is OK to call if the `Variable` is a view.
#
# NOTE: Previously, if we change the tensor metadata (e.g. sizes / strides /
# storage / storage_offset) of a tensor created from `detach()`, those metadata
# in the original tensor will also be updated. However, the new behavior is that
# those metadata changes to the detached tensor will not update the original tensor
# anymore, and in the `detach()` function we need to set `allow_tensor_metadata_change_`
# to false to make such changes explicitly illegal, in order to prevent users from
# changing metadata of the detached tensor and expecting the original tensor to also
# be updated.
- func: detach(Tensor(a) self) -> Tensor(a)
  use_c10_dispatcher: full
  manual_kernel_registration: True
  variants: function, method

# Like `detach()`, but modifies this `Variable` in-place. This method may
# only be called on non-view `Variable`s. You can use `is_view()` to check
# this. If this `Variable` is a view, throws an `std::runtime_error()`.
- func: detach_(Tensor(a!) self) -> Tensor(a!)
  manual_kernel_registration: True
  variants: function, method

- func: size.int(Tensor self, int dim) -> int
  use_c10_dispatcher: full
  variants: function, method
  device_guard: False

- func: size.Dimname(Tensor self, Dimname dim) -> int
  variants: function, method
  device_guard: False

- func: slice.Tensor(Tensor(a) self, int dim=0, int start=0, int end=9223372036854775807, int step=1) -> Tensor(a)
  use_c10_dispatcher: full
  variants: function, method
  device_guard: False

- func: slogdet(Tensor self) -> (Tensor sign, Tensor logabsdet)
  use_c10_dispatcher: full
  variants: function, method

- func: smm(Tensor self, Tensor mat2) -> Tensor
  use_c10_dispatcher: full
  variants: function, method

# softmax allows positional dtype, unlike most operators, because kwonly is BC-breaking when loading jit models.
- func: softmax.int(Tensor self, int dim, ScalarType? dtype=None) -> Tensor
  use_c10_dispatcher: full
  variants: function, method

- func: softmax.Dimname(Tensor self, Dimname dim, *, ScalarType? dtype=None) -> Tensor
  variants: function, method

- func: _softmax(Tensor self, int dim, bool half_to_float) -> Tensor
  use_c10_dispatcher: full
  dispatch:
    CPU: softmax_cpu
    CUDA: softmax_cuda
    MkldnnCPU: mkldnn_softmax

- func: _softmax_backward_data(Tensor grad_output, Tensor output, int dim, Tensor self) -> Tensor
  use_c10_dispatcher: full
  dispatch:
    CPU: softmax_backward_cpu
    CUDA: softmax_backward_cuda

- func: unsafe_split.Tensor(Tensor self, int split_size, int dim=0) -> Tensor[]
  use_c10_dispatcher: full
  variants: function, method
  device_guard: False
  supports_named_tensor: True

- func: split.Tensor(Tensor(a) self, int split_size, int dim=0) -> Tensor(a)[]
  use_c10_dispatcher: full
  variants: function, method
  device_guard: False

- func: unsafe_split_with_sizes(Tensor self, int[] split_sizes, int dim=0) -> Tensor[]
  use_c10_dispatcher: full
  variants: function, method
  device_guard: False
  supports_named_tensor: True

- func: split_with_sizes(Tensor(a) self, int[] split_sizes, int dim=0) -> Tensor(a)[]
  use_c10_dispatcher: full
  variants: function, method
  device_guard: False

- func: squeeze(Tensor(a) self) -> Tensor(a)
  use_c10_dispatcher: full
  variants: function, method
  device_guard: False

- func: squeeze.dim(Tensor(a) self, int dim) -> Tensor(a)
  use_c10_dispatcher: full
  variants: function, method
  device_guard: False

- func: squeeze.dimname(Tensor(a) self, Dimname dim) -> Tensor(a)
  variants: function, method
  device_guard: False

- func: squeeze_(Tensor(a!) self) -> Tensor(a!)
  variants: method
  device_guard: False

- func: squeeze_.dim(Tensor(a!) self, int dim) -> Tensor(a!)
  variants: method
  device_guard: False

- func: squeeze_.dimname(Tensor(a!) self, Dimname dim) -> Tensor(a!)
  variants: method
  device_guard: False

- func: sspaddmm(Tensor self, Tensor mat1, Tensor mat2, *, Scalar beta=1, Scalar alpha=1) -> Tensor
  use_c10_dispatcher: full
  variants: function, method

- func: sspaddmm.out(Tensor self, Tensor mat1, Tensor mat2, *, Scalar beta=1, Scalar alpha=1, Tensor(a!) out) -> Tensor(a!)
  dispatch:
    CPU: _sspaddmm_out_only_sparse
    CUDA: _sspaddmm_out_only_sparse_cuda
    SparseCPU: _sspaddmm_out_cpu
    SparseCUDA: _sspaddmm_out_cuda

- func: stack(Tensor[] tensors, int dim=0) -> Tensor
  use_c10_dispatcher: full

- func: stack.out(Tensor[] tensors, int dim=0, *, Tensor(a!) out) -> Tensor(a!)

# The signature is designed to be consistent with librosa except that it is
# missing the `pad_mode` and `center` arguments, which are taken care of at
# `torch.functional.py`. They shall be moved here once we have mapping between
# Python strings and C++ Enum in codegen.
- func: stft(Tensor self, int n_fft, int? hop_length=None, int? win_length=None, Tensor? window=None, bool normalized=False, bool onesided=True) -> Tensor
  use_c10_dispatcher: full
  variants: function, method

- func: istft(Tensor self, int n_fft, int? hop_length=None, int? win_length=None, Tensor? window=None, bool center=True, bool normalized=False, bool onesided=True, int? length=None) -> Tensor
  use_c10_dispatcher: full
  variants: function, method

- func: stride.int(Tensor self, int dim) -> int
  use_c10_dispatcher: full
  variants: function, method
  device_guard: False

- func: stride.Dimname(Tensor self, Dimname dim) -> int
  variants: function, method
  device_guard: False

- func: sum(Tensor self, *, ScalarType? dtype=None) -> Tensor
  use_c10_dispatcher: full
  variants: function, method

- func: sum.dim_IntList(Tensor self, int[1] dim, bool keepdim=False, *, ScalarType? dtype=None) -> Tensor
  use_c10_dispatcher: full
  variants: function, method

- func: sum.dim_DimnameList(Tensor self, Dimname[1] dim, bool keepdim=False, *, ScalarType? dtype=None) -> Tensor
  variants: function, method

- func: sum.IntList_out(Tensor self, int[1] dim, bool keepdim=False, *, ScalarType? dtype=None, Tensor(a!) out) -> Tensor(a!)

- func: sum.DimnameList_out(Tensor self, Dimname[1] dim, bool keepdim=False, *, ScalarType? dtype=None, Tensor(a!) out) -> Tensor(a!)

- func: sum_to_size(Tensor self, int[] size) -> Tensor
  use_c10_dispatcher: full
  variants: method
  device_guard: False

- func: sqrt(Tensor self) -> Tensor
  use_c10_dispatcher: full
  variants: function, method

- func: sqrt_(Tensor(a!) self) -> Tensor(a!)
  variants: function, method

- func: sqrt.out(Tensor self, *, Tensor(a!) out) -> Tensor(a!)

- func: square(Tensor self) -> Tensor
  use_c10_dispatcher: full
  variants: function, method

- func: square_(Tensor(a!) self) -> Tensor(a!)
  variants: function, method

- func: std(Tensor self, bool unbiased=True) -> Tensor
  use_c10_dispatcher: full
  variants: function, method

- func: std.dim(Tensor self, int[1] dim, bool unbiased=True, bool keepdim=False) -> Tensor
  use_c10_dispatcher: full
  variants: function, method

- func: std_mean(Tensor self, bool unbiased=True) -> (Tensor, Tensor)
  use_c10_dispatcher: full
  variants: function

- func: std_mean.dim(Tensor self, int[1] dim, bool unbiased=True, bool keepdim=False) -> (Tensor, Tensor)
  use_c10_dispatcher: full
  variants: function

- func: std_mean.names_dim(Tensor self, Dimname[1] dim, bool unbiased=True, bool keepdim=False) -> (Tensor, Tensor)
  variants: function

- func: std.out(Tensor self, int[1] dim, bool unbiased=True, bool keepdim=False, *, Tensor(a!) out) -> Tensor(a!)

- func: std.names_dim(Tensor self, Dimname[1] dim, bool unbiased=True, bool keepdim=False) -> Tensor
  variants: function, method

- func: std.names_out(Tensor self, Dimname[1] dim, bool unbiased=True, bool keepdim=False, *, Tensor(a!) out) -> Tensor(a!)

- func: prod(Tensor self, *, ScalarType? dtype=None) -> Tensor
  use_c10_dispatcher: full
  variants: function, method

- func: prod.dim_int(Tensor self, int dim, bool keepdim=False, *, ScalarType? dtype=None) -> Tensor
  use_c10_dispatcher: full
  variants: function, method

- func: prod.int_out(Tensor self, int dim, bool keepdim=False, *, ScalarType? dtype=None, Tensor(a!) out) -> Tensor(a!)

- func: prod.dim_Dimname(Tensor self, Dimname dim, bool keepdim=False, *, ScalarType? dtype=None) -> Tensor
  variants: function, method

- func: prod.Dimname_out(Tensor self, Dimname dim, bool keepdim=False, *, ScalarType? dtype=None, Tensor(a!) out) -> Tensor(a!)

- func: t(Tensor(a) self) -> Tensor(a)
  use_c10_dispatcher: full
  device_guard: False
  variants: function, method

- func: t_(Tensor(a!) self) -> Tensor(a!)
  device_guard: False
  variants: method

- func: tan(Tensor self) -> Tensor
  use_c10_dispatcher: full
  variants: function, method

- func: tan_(Tensor(a!) self) -> Tensor(a!)
  variants: function, method

- func: tan.out(Tensor self, *, Tensor(a!) out) -> Tensor(a!)

- func: tanh(Tensor self) -> Tensor
  use_c10_dispatcher: full
  variants: function, method
  dispatch:
    CPU, CUDA: tanh
    QuantizedCPU: tanh_quantized_cpu

- func: tanh_(Tensor(a!) self) -> Tensor(a!)
  variants: function, method

- func: tanh.out(Tensor self, *, Tensor(a!) out) -> Tensor(a!)

- func: tensordot(Tensor self, Tensor other, int[] dims_self, int[] dims_other) -> Tensor
  use_c10_dispatcher: full
  variants: function

# TODO: namespace threshold in 'nn'
- func: threshold(Tensor self, Scalar threshold, Scalar value) -> Tensor
  use_c10_dispatcher: full
  variants: function
  dispatch:
    CPU: threshold
    CUDA: threshold_cuda
    QuantizedCPU: threshold_quantized_cpu

- func: threshold_(Tensor(a!) self, Scalar threshold, Scalar value) -> Tensor(a!)
  variants: function
  dispatch:
    CPU: threshold_
    CUDA: threshold__cuda

- func: threshold.out(Tensor self, Scalar threshold, Scalar value, *, Tensor(a!) out) -> Tensor(a!)
  dispatch:
    CPU: threshold_out
    CUDA: threshold_out_cuda

- func: threshold_backward(Tensor grad_output, Tensor self, Scalar threshold) -> Tensor
  use_c10_dispatcher: full
  variants: function
  dispatch:
    CPU: threshold_backward
    CUDA: threshold_backward_cuda

- func: transpose.int(Tensor(a) self, int dim0, int dim1) -> Tensor(a)
  use_c10_dispatcher: full
  variants: function, method
  device_guard: False

- func: transpose.Dimname(Tensor(a) self, Dimname dim0, Dimname dim1) -> Tensor(a)
  variants: function, method
  device_guard: False

- func: _mkldnn_transpose(Tensor self, int dim0, int dim1) -> Tensor
  use_c10_dispatcher: full
  device_guard: False
  dispatch:
    MkldnnCPU: mkldnn_transpose

- func: transpose_(Tensor(a!) self, int dim0, int dim1) -> Tensor(a!)
  variants: method
  device_guard: False

- func: _mkldnn_transpose_(Tensor(a!) self, int dim0, int dim1) -> Tensor(a!)
  device_guard: False
  dispatch:
    MkldnnCPU: mkldnn_transpose_

- func: one_hot(Tensor self, int num_classes=-1) -> Tensor
  use_c10_dispatcher: full
  python_module: nn
  variants: function

- func: flip(Tensor self, int[] dims) -> Tensor
  use_c10_dispatcher: full
  variants: function, method
  dispatch:
    CPU: flip_cpu
    CUDA: flip_cuda

- func: fliplr(Tensor self) -> Tensor
  use_c10_dispatcher: full
  variants: function, method

- func: flipud(Tensor self) -> Tensor
  use_c10_dispatcher: full
  variants: function, method

- func: roll(Tensor self, int[1] shifts, int[1] dims=[]) -> Tensor
  use_c10_dispatcher: full
  variants: function, method
  dispatch:
    CPU: roll_cpu
    CUDA: roll_cuda

# default int[] value [0,1] should not add space after comma, since native_parse.py uses ', ' to split args

- func: rot90(Tensor self, int k=1, int[] dims=[0,1]) -> Tensor
  use_c10_dispatcher: full
  variants: function, method

- func: trapz.x(Tensor y, Tensor x, *, int dim=-1) -> Tensor
  use_c10_dispatcher: full

- func: trapz.dx(Tensor y, *, float dx=1, int dim=-1) -> Tensor
  use_c10_dispatcher: full

- func: _trilinear(Tensor i1, Tensor i2, Tensor i3, int[] expand1, int[] expand2, int[] expand3, int[] sumdim, int unroll_dim=1) -> Tensor
  use_c10_dispatcher: full

- func: triplet_margin_loss(Tensor anchor, Tensor positive, Tensor negative, float margin=1.0, float p=2, float eps=1e-06, bool swap=False, int reduction=Mean) -> Tensor
  use_c10_dispatcher: full

- func: true_divide.Tensor(Tensor self, Tensor other) -> Tensor
  use_c10_dispatcher: full
  variants: function, method
  dispatch:
    CPU, CUDA: true_divide
    SparseCPU, SparseCUDA: true_divide_sparse

- func: true_divide_.Tensor(Tensor(a!) self, Tensor other) -> Tensor(a!)
  variants: method
  dispatch:
    CPU, CUDA: true_divide_
    SparseCPU, SparseCUDA: true_divide_sparse_

- func: true_divide.out(Tensor self, Tensor other, *, Tensor(a!) out) -> Tensor(a!)
  dispatch:
    CPU, CUDA: true_divide_out
    SparseCPU, SparseCUDA: true_divide_out_sparse_zerodim

- func: true_divide.Scalar(Tensor self, Scalar other) -> Tensor
  use_c10_dispatcher: full
  variants: function, method

- func: true_divide_.Scalar(Tensor(a!) self, Scalar other) -> Tensor(a!)
  variants: method

- func: trunc(Tensor self) -> Tensor
  use_c10_dispatcher: full
  variants: function, method

- func: trunc_(Tensor(a!) self) -> Tensor(a!)
  variants: function, method

- func: trunc.out(Tensor self, *, Tensor(a!) out) -> Tensor(a!)
  dispatch:
    CPU, CUDA: trunc_out

- func: type_as(Tensor self, Tensor other) -> Tensor
  use_c10_dispatcher: full
  variants: method

- func: _has_compatible_shallow_copy_type(Tensor self, Tensor from) -> bool
  use_c10_dispatcher: full
  variants: function

- func: _unique(Tensor self, bool sorted=True, bool return_inverse=False) -> (Tensor, Tensor)
  use_c10_dispatcher: full
  variants: function
  dispatch:
    CPU: _unique_cpu
    CUDA: _unique_cuda

- func: unique_dim(Tensor self, int dim, bool sorted=True, bool return_inverse=False, bool return_counts=False) -> (Tensor, Tensor, Tensor)
  use_c10_dispatcher: full
  variants: function
  dispatch:
    CPU: unique_dim_cpu
    CUDA: unique_dim_cuda

- func: unique_consecutive(Tensor self, bool return_inverse=False, bool return_counts=False, int? dim=None) -> (Tensor, Tensor, Tensor)
  use_c10_dispatcher: full
  variants: function
  dispatch:
    CPU: unique_consecutive_cpu
    CUDA: unique_consecutive_cuda

- func: unique_dim_consecutive(Tensor self, int dim, bool return_inverse=False, bool return_counts=False) -> (Tensor, Tensor, Tensor)
  use_c10_dispatcher: full
  variants: function
  dispatch:
    CPU: unique_dim_consecutive_cpu
    CUDA: unique_dim_consecutive_cuda

# _unique and _unique_dim are fragile and modifying them easily cause internal break
# the below operator is a temporary hack for adding return_counts support
# Please don't rely on these two operators, they will be removed soon

- func: _unique2(Tensor self, bool sorted=True, bool return_inverse=False, bool return_counts=False) -> (Tensor, Tensor, Tensor)
  use_c10_dispatcher: full
  variants: function
  dispatch:
    CPU: _unique2_cpu
    CUDA: _unique2_cuda

- func: _unsafe_view(Tensor self, int[] size) -> Tensor
  use_c10_dispatcher: full

- func: unsqueeze(Tensor(a) self, int dim) -> Tensor(a)
  use_c10_dispatcher: full
  variants: function, method
  device_guard: False

- func: unsqueeze_(Tensor(a!) self, int dim) -> Tensor(a!)
  variants: method
  device_guard: False

- func: vander(Tensor x, int? N=None, bool increasing=False) -> Tensor
  use_c10_dispatcher: full

- func: var(Tensor self, bool unbiased=True) -> Tensor
  use_c10_dispatcher: full
  variants: function, method

- func: var.dim(Tensor self, int[1] dim, bool unbiased=True, bool keepdim=False) -> Tensor
  use_c10_dispatcher: full
  variants: function, method

- func: var.out(Tensor self, int[1] dim, bool unbiased=True, bool keepdim=False, *, Tensor(a!) out) -> Tensor(a!)

- func: var.names_dim(Tensor self, Dimname[1] dim, bool unbiased=True, bool keepdim=False) -> Tensor
  variants: function, method

- func: var.names_out(Tensor self, Dimname[1] dim, bool unbiased=True, bool keepdim=False, *, Tensor(a!) out) -> Tensor(a!)

- func: var_mean(Tensor self, bool unbiased=True) -> (Tensor, Tensor)
  use_c10_dispatcher: full
  variants: function

- func: var_mean.dim(Tensor self, int[1] dim, bool unbiased=True, bool keepdim=False) -> (Tensor, Tensor)
  use_c10_dispatcher: full
  variants: function

- func: var_mean.names_dim(Tensor self, Dimname[1] dim, bool unbiased=True, bool keepdim=False) -> (Tensor, Tensor)
  variants: function

- func: view_as(Tensor(a) self, Tensor other) -> Tensor(a)
  use_c10_dispatcher: full
  variants: method
  device_guard: False

# we define both of these because 'where' does the broadcast and '_s_where' doesn't;
# this allows us to implicitly calculate the broadcast derivative, while only dealing with the
# _s_where derivative.
- func: where.self(Tensor condition, Tensor self, Tensor other) -> Tensor
  use_c10_dispatcher: full
  variants: function, method

- func: where.ScalarSelf(Tensor condition, Scalar self, Tensor other) -> Tensor
  use_c10_dispatcher: full
  variants: function

- func: where.ScalarOther(Tensor condition, Tensor self, Scalar other) -> Tensor
  use_c10_dispatcher: full
  variants: function

- func: where.Scalar(Tensor condition, Scalar self, Scalar other) -> Tensor
  use_c10_dispatcher: full
  variants: function

- func: where(Tensor condition) -> Tensor[]
  use_c10_dispatcher: full
  variants: function

- func: _s_where(Tensor condition, Tensor self, Tensor other) -> Tensor
  use_c10_dispatcher: full
  variants: function

- func: norm_except_dim(Tensor v, int pow=2, int dim=0) -> Tensor
  use_c10_dispatcher: full
  variants: function

# VariableType::_weight_norm does not want to be given a gap in the autograd graph,
# so we don't define "dispatch" variants for it.
- func: _weight_norm(Tensor v, Tensor g, int dim=0) -> Tensor
  use_c10_dispatcher: full
  variants: function

- func: _weight_norm_cuda_interface(Tensor v, Tensor g, int dim=0) -> (Tensor, Tensor)
  use_c10_dispatcher: full
  variants: function
  dispatch:
    CUDA: weight_norm_cuda

- func: _weight_norm_cuda_interface_backward(Tensor grad_w, Tensor saved_v, Tensor saved_g, Tensor saved_norms, int dim) -> (Tensor, Tensor)
  use_c10_dispatcher: full
  variants: function
  dispatch:
    CUDA: weight_norm_cuda_backward

- func: _weight_norm_differentiable_backward(Tensor grad_w, Tensor saved_v, Tensor saved_g, Tensor saved_norms, int dim) -> (Tensor, Tensor)
  use_c10_dispatcher: full
  variants: function

- func: zeros.names(int[] size, *, Dimname[]? names, ScalarType? dtype=None, Layout? layout=None, Device? device=None, bool? pin_memory=None) -> Tensor
  device_guard: False

- func: zeros(int[] size, *, ScalarType? dtype=None, Layout? layout=None, Device? device=None, bool? pin_memory=None) -> Tensor
  use_c10_dispatcher: full

- func: zeros.out(int[] size, *, Tensor(a!) out) -> Tensor(a!)

- func: zeros_like(Tensor self, *, ScalarType? dtype=None, Layout? layout=None, Device? device=None, bool? pin_memory=None, MemoryFormat? memory_format=None) -> Tensor
  use_c10_dispatcher: full

- func: _standard_gamma_grad(Tensor self, Tensor output) -> Tensor
  use_c10_dispatcher: full
  variants: function
  dispatch:
    CPU: _standard_gamma_grad_cpu
    CUDA: _standard_gamma_grad_cuda

- func: _standard_gamma(Tensor self, Generator? generator=None) -> Tensor
  variants: function
  dispatch:
    CPU: _s_gamma_cpu
    CUDA: _s_gamma_cuda

- func: _dirichlet_grad(Tensor x, Tensor alpha, Tensor total) -> Tensor
  use_c10_dispatcher: full
  dispatch:
    CPU: _dirichlet_grad_cpu
    CUDA: _dirichlet_grad_cuda

- func: _sample_dirichlet(Tensor self, Generator? generator=None) -> Tensor
  variants: function
  dispatch:
    CPU: _s_dirichlet_cpu
    CUDA: _s_dirichlet_cuda

- func: poisson(Tensor self, Generator? generator=None) -> Tensor
  dispatch:
    CPU: _s_poisson_cpu
    CUDA: _s_poisson_cuda

- func: binomial(Tensor count, Tensor prob, Generator? generator=None) -> Tensor
  dispatch:
    CPU: _s_binomial_cpu
    CUDA: _s_binomial_cuda

# When more variants get ported to native, this dispatch will get more
# complicated

- func: native_norm(Tensor self, Scalar p=2) -> Tensor
  use_c10_dispatcher: full
  dispatch:
    SparseCPU, SparseCUDA: norm_sparse

# TODO: reduce signatures down to one when optional args is available
- func: _sparse_sum(Tensor self) -> Tensor
  use_c10_dispatcher: full

- func: _sparse_sum.dtype(Tensor self, *, ScalarType dtype) -> Tensor
  use_c10_dispatcher: full

- func: _sparse_sum.dim(Tensor self, int[1] dim) -> Tensor
  use_c10_dispatcher: full

- func: _sparse_sum.dim_dtype(Tensor self, int[1] dim, *, ScalarType dtype) -> Tensor
  use_c10_dispatcher: full

- func: _sparse_sum_backward(Tensor grad, Tensor self, int[] dim) -> Tensor
  use_c10_dispatcher: full
  dispatch:
      SparseCPU: _sparse_sum_backward_cpu
      SparseCUDA: _sparse_sum_backward_cuda

- func: _sparse_softmax.int(Tensor self, int dim, ScalarType? dtype=None) -> Tensor
  use_c10_dispatcher: full
  variants: function

- func: _sparse_softmax.Dimname(Tensor self, Dimname dim, *, ScalarType? dtype=None) -> Tensor
  variants: function

- func: _sparse_softmax(Tensor self, int dim, bool half_to_float) -> Tensor
  use_c10_dispatcher: full
  dispatch:
    SparseCPU: softmax_sparse_cpu

- func: _sparse_softmax_backward_data(Tensor grad_output, Tensor output, int dim, Tensor self) -> Tensor
  use_c10_dispatcher: full
  dispatch:
    SparseCPU: softmax_backward_sparse_cpu

- func: _sparse_log_softmax.int(Tensor self, int dim, ScalarType? dtype=None) -> Tensor
  use_c10_dispatcher: full
  variants: function

- func: _sparse_log_softmax.Dimname(Tensor self, Dimname dim, *, ScalarType? dtype=None) -> Tensor
  variants: function

- func: _sparse_log_softmax(Tensor self, int dim, bool half_to_float) -> Tensor
  use_c10_dispatcher: full
  dispatch:
    SparseCPU: log_softmax_sparse_cpu

- func: _sparse_log_softmax_backward_data(Tensor grad_output, Tensor output, int dim, Tensor self) -> Tensor
  use_c10_dispatcher: full
  dispatch:
    SparseCPU: log_softmax_backward_sparse_cpu

- func: norm.ScalarOpt_dtype(Tensor self, Scalar? p, *, ScalarType dtype) -> Tensor
  use_c10_dispatcher: full
  variants: function, method

- func: norm.Scalar(Tensor self, Scalar p=2) -> Tensor
  use_c10_dispatcher: full
  variants: function, method

- func: norm.ScalarOpt_dim_dtype(Tensor self, Scalar? p, int[1] dim, bool keepdim, *, ScalarType dtype) -> Tensor
  use_c10_dispatcher: full
  variants: function, method

- func: norm.ScalarOpt_dim(Tensor self, Scalar? p, int[1] dim, bool keepdim=False) -> Tensor
  use_c10_dispatcher: full
  variants: function, method

- func: norm.dtype_out(Tensor self, Scalar? p, int[1] dim, bool keepdim, *, ScalarType dtype, Tensor(a!) out) -> Tensor(a!)

- func: norm.out(Tensor self, Scalar? p, int[1] dim, bool keepdim=False, *, Tensor(a!) out) -> Tensor(a!)

- func: norm.names_ScalarOpt_dim_dtype(Tensor self, Scalar? p, Dimname[1] dim, bool keepdim, *, ScalarType dtype) -> Tensor
  variants: function, method

- func: norm.names_ScalarOpt_dim(Tensor self, Scalar? p, Dimname[1] dim, bool keepdim=False) -> Tensor
  variants: function, method

- func: norm.names_dtype_out(Tensor self, Scalar? p, Dimname[1] dim, bool keepdim, *, ScalarType dtype, Tensor(a!) out) -> Tensor(a!)

- func: norm.names_out(Tensor self, Scalar? p, Dimname[1] dim, bool keepdim=False, *, Tensor(a!) out) -> Tensor(a!)

- func: frobenius_norm(Tensor self) -> Tensor
  use_c10_dispatcher: full
  variants: function

- func: frobenius_norm.dim(Tensor self, int[1] dim, bool keepdim=False) -> Tensor
  use_c10_dispatcher: full
  variants: function

- func: frobenius_norm.out(Tensor self, int[1] dim, bool keepdim=False, *, Tensor(a!) out) -> Tensor(a!)
  variants: function

- func: nuclear_norm(Tensor self, bool keepdim=False) -> Tensor
  use_c10_dispatcher: full
  variants: function

- func: nuclear_norm.out(Tensor self, bool keepdim=False, *, Tensor(a!) out) -> Tensor(a!)
  variants: function

- func: nuclear_norm.dim(Tensor self, int[2] dim, bool keepdim=False) -> Tensor
  use_c10_dispatcher: full
  variants: function

- func: nuclear_norm.dim_out(Tensor self, int[2] dim, bool keepdim=False, *, Tensor(a!) out) -> Tensor(a!)
  variants: function

- func: clone(Tensor self, *, MemoryFormat? memory_format=None) -> Tensor
  use_c10_dispatcher: full
  variants: function, method
  dispatch:
    CPU, CUDA: clone
    SparseCPU, SparseCUDA: clone_sparse
    MkldnnCPU: mkldnn_clone
    QuantizedCPU, QuantizedCUDA: quantized_clone

- func: resize_as_(Tensor(a!) self, Tensor the_template, *, MemoryFormat? memory_format=None) -> Tensor(a!)
  manual_kernel_registration: True
  variants: function, method

- func: pow.Tensor_Scalar_out(Tensor self, Scalar exponent, *, Tensor(a!) out) -> Tensor(a!)
  dispatch:
    CPU, CUDA: pow_out
    SparseCPU, SparseCUDA: pow_out_sparse_scalar

- func: pow.Tensor_Scalar(Tensor self, Scalar exponent) -> Tensor
  use_c10_dispatcher: full
  variants: function, method
  dispatch:
    CPU, CUDA: pow
    SparseCPU, SparseCUDA: pow_sparse_scalar

- func: zero_(Tensor(a!) self) -> Tensor(a!)
  variants: method, function
  dispatch:
    CPU, CUDA: zero_
    SparseCPU, SparseCUDA: zero_sparse_
    MkldnnCPU: mkldnn_zero_

- func: sub.out(Tensor self, Tensor other, *, Scalar alpha=1, Tensor(a!) out) -> Tensor(a!)
  dispatch:
    CPU, CUDA: sub_out
    SparseCPU, SparseCUDA: sub_out_sparse

- func: sub.Tensor(Tensor self, Tensor other, *, Scalar alpha=1) -> Tensor
  use_c10_dispatcher: full
  variants: function, method
  dispatch:
    CPU, CUDA: sub
    SparseCPU, SparseCUDA: sub_sparse

- func: sub_.Tensor(Tensor(a!) self, Tensor other, *, Scalar alpha=1) -> Tensor(a!)
  variants: method
  dispatch:
    CPU, CUDA: sub_
    SparseCPU, SparseCUDA: sub_sparse_

# For C++ only, until we have conversion from C++ numbers to Tensor
- func: sub.Scalar(Tensor self, Scalar other, Scalar alpha=1) -> Tensor
  use_c10_dispatcher: full
  variants: function, method

- func: sub_.Scalar(Tensor(a!) self, Scalar other, Scalar alpha=1) -> Tensor(a!)
  variants: method

- func: rsub.Tensor(Tensor self, Tensor other, *, Scalar alpha=1) -> Tensor
  use_c10_dispatcher: full
  variants: function

# For C++ only, until we have conversion from C++ numbers to Tensor
- func: rsub.Scalar(Tensor self, Scalar other, Scalar alpha=1) -> Tensor
  use_c10_dispatcher: full
  variants: function

# Functionally the same as addmm, but we give it a different derivative formula
# that doesn't propagate gradients to non-present entries on sparse.
- func: _sparse_addmm(Tensor self, Tensor sparse, Tensor dense, *, Scalar beta=1, Scalar alpha=1) -> Tensor
  use_c10_dispatcher: full

- func: addmm.out(Tensor self, Tensor mat1, Tensor mat2, *, Scalar beta=1, Scalar alpha=1, Tensor(a!) out) -> Tensor(a!)
  dispatch:
    CPU: addmm_cpu_out
    CUDA: addmm_out_cuda
    SparseCPU: addmm_out_sparse_dense_cpu
    SparseCUDA: addmm_out_sparse_dense_cuda

- func: addmm(Tensor self, Tensor mat1, Tensor mat2, *, Scalar beta=1, Scalar alpha=1) -> Tensor
  use_c10_dispatcher: full
  variants: function, method
  dispatch:
    CPU: addmm_cpu
    CUDA: addmm_cuda
    SparseCPU: addmm_sparse_dense_cpu
    SparseCUDA: addmm_sparse_dense_cuda
    Vulkan: vulkan_addmm

- func: addmm_(Tensor(a!) self, Tensor mat1, Tensor mat2, *, Scalar beta=1, Scalar alpha=1) -> Tensor(a!)
  variants: method
  dispatch:
    CPU: addmm_cpu_
    CUDA: addmm__cuda
    # Warning!  For whatever reason, the inplace sparse addmm is NON
    # broadcasting
    SparseCPU: s_addmm_sparse_dense_cpu_
    SparseCUDA: s_addmm_sparse_dense_cuda_

# NOTE [ Sparse: autograd and API ]
#
#
# Sparse Tensor Constructors
# ~~~~~~~~~~~~~~~~~~~~~~~~~~
#
# The API entry points to sparse tensor construction should be
# `sparse_coo tensor` and `_sparse_coo_tensor_unsafe`. Depending on whether the
# indices and values tensors are given, they eventually dispatch to either
# `sparse_coo_tensor_with_dims` or `sparse_coo_tensor_with_dims_and_tensors`.
#
# The autograd support for ctor is implement on `sparse_coo_tensor_with_dims_and_tensors`.
#
# The API methods `sparse_coo tensor` and `_sparse_coo_tensor_unsafe`
# **must not** have specific type dispatches because otherwise codegen will
# consider them as abstract methods (see Note [Abstract ATen methods]), dispatch
# using **Tensor** type, and thus lose autograd tracking on the actual method
# they dispatch to, e.g., `sparse_coo_tensor_with_dims_and_tensors`.
#
#
# Sparse Methods API Design
# ~~~~~~~~~~~~~~~~~~~~~~~~~
#
# Goals: 1. Flexible API for users to write custom sparse ops
#        2. ctor and member accessor with autograd support
#
# To achieve 1, we need to provide a set of *dangerous* APIs (dangerous in the
# sense that misusing them will break sparse tensor invariant and may out in
# unexpected behavior, e.g., crash). These methods are all prefixed with
# underscore "_" to indicate that they should be used with care. We provide:
#
#   + `_indices()`: returns the *raw* indices within the sparse tensor (not just
#                   sharing storage). Any inplace operation will change the
#                   actual indices, including t_, set_, as_strided_, resize_,
#                   etc.
#   + `_values()`: returns the *raw* values within the sparse tensor. Similar
#                  semantics as `_indices()`
#   + `_nnz()`: returns the number of non-zero entries. This will always be
#               determined by the shapes of indices and values.
#   + `_coalesced_(bool)`: inplace sets whether the tensor is coalesced, and
#                          returns itself.
#
# These methods are very useful in writing new operations, e.g., a custom
# autograd Function.
#
# We also provide other public *safe* APIs:
#   + `indices()`: returns a **view** of the indices tensor if the sparse tensor
#                  is **coalesced**.
#   + `values()`: returns a **view** of the values tensor if the containing
#                 sparse tensor is **coalesced**.
#   + `sparse_dim()`: number of sparse dimensions
#   + `dense_dim()`: number of dense dimensions
#   + `is_coalesced()`: whether the sparse tensor is coalesced
#
# `_indices()` and `_values()` should returns the raw indices and values dense
# tensors within a sparse tensor. They can be quite unsafe with inplace
# operations like `t_()`, and exposes uncoalesced indices and values. The public
# recommended API is `indices()` and `values()`, both of which first check that
# the tensor is coalesced and return views on those tensors.
#
#
# Autograd Support
# ~~~~~~~~~~~~~~~~
#
# Autograd is supported on `values()` and sparse tensor ctor with indices and
# values tensors. E.g., `torch.sparse_coo_tensor(i, v).values().sum()` is
# differentiable w.r.t. `v`.
#
# NB: The `values()` and `_values()` operators are special in that they are
# layout-aware, i.e., the output depends not just on the data it represents, but
# also on the input layout details (in this case, the `indices` tensor). See
# NOTE [ as_strided Backward and layout-aware/agnostic autograd ] in Functions.cpp
# for discussion on layout-aware vs layout-agnostic autograd. Since PyTorch ops
# operate in the layout-agnostic mode, similar to `as_strided`, backward of
# these two operators need to consider them in a layout-agnostic way:
#   + `values()`:
#     Input is coalesced.
#     We just pretend having `input.indices()` as an additional argument
#     `input_indices`, then forward is similar to
#     `input.to(kStrided).index_select(input_indices)` regardless of the layout.
#     Note that `values()` normally is layout-aware even if we constrain
#     ourselves on sparse inputs since it may include all zeros values entries
#     as "present" entries.
#   + `_values()`:
#     Input may be uncoalesced.
#     It is not straightforward to construct a layout-agnostic version because
#     duplicate indices entries may exist and additional parameterization is
#     needed to distribute the value into different values entries. Furthermore,
#     this op is intended to provide ways to write custom sparse ops, rather
#     than being used in autograd graph, so it is marked as *non-differentiable*
#     in derivatives.yaml.
#
# Before reading the following, see NOTE [ Autograd Variable Views ] in
# variable.h for details on views that are tracked by autograd, and views that
# are not.
#
# Moreover, these methods return tensors that share storage with inputs, so we
# mark these methods as view ops to support autograd history tracking.
# The sparse tensor ctor output should technically be view of both input indices
# and values tensors, but currently we only support setting as view of a single
# Variable, so it is only view of the values tensor.
# TODO: clone indices in sparse tensor ctor.
#
# For other methods that return outputs that share storage with inputs, i.e.,
# `indices()` and `_indices()`. We mark their outputs as non-differentiable, so
# the view relation is not tracked by autograd, but the version counter is still
# shared. In other words, their outputs are non-differentiable views of the
# sparse tensor.

# FIXME: would be nicer if TensorOptions was optional based; not adding default arguments for options given
# the default would never make sense.
- func: sparse_coo_tensor.size(int[] size, *, ScalarType? dtype=None, Layout? layout=None, Device? device=None, bool? pin_memory=False) -> Tensor
  use_c10_dispatcher: full

- func: sparse_coo_tensor.indices(Tensor indices, Tensor values, *, ScalarType? dtype=None, Layout? layout=None, Device? device=None, bool? pin_memory=None) -> Tensor
  use_c10_dispatcher: full

- func: sparse_coo_tensor.indices_size(Tensor indices, Tensor values, int[] size, *, ScalarType? dtype=None, Layout? layout=None, Device? device=None, bool? pin_memory=None) -> Tensor
  use_c10_dispatcher: full

- func: _sparse_coo_tensor_unsafe(Tensor indices, Tensor values, int[] size, *, ScalarType? dtype=None, Layout? layout=None, Device? device=None, bool? pin_memory=None) -> Tensor
  use_c10_dispatcher: full

- func: _validate_sparse_coo_tensor_args(Tensor indices, Tensor values, int[] size) -> ()
  use_c10_dispatcher: full

- func: _sparse_coo_tensor_with_dims(int sparse_dim, int dense_dim, int[] size, *, ScalarType? dtype=None, Layout? layout=None, Device? device=None, bool? pin_memory=False) -> Tensor
  use_c10_dispatcher: full
  dispatch:
    SparseCPU, SparseCUDA: new_with_dims_sparse

- func: _sparse_coo_tensor_with_dims_and_tensors(int sparse_dim, int dense_dim, int[] size, Tensor indices, Tensor values, *, ScalarType? dtype=None, Layout? layout=None, Device? device=None, bool? pin_memory=False) -> Tensor
  use_c10_dispatcher: full
  dispatch:
    SparseCPU, SparseCUDA: new_with_dims_and_tensor_sparse

- func: sparse_resize_(Tensor(a!) self, int[] size, int sparse_dim, int dense_dim) -> Tensor(a!)
  variants: method
  dispatch:
    SparseCPU, SparseCUDA: sparse_resize_

- func: sparse_resize_and_clear_(Tensor(a!) self, int[] size, int sparse_dim, int dense_dim) -> Tensor(a!)
  variants: method
  dispatch:
    SparseCPU, SparseCUDA: sparse_resize_and_clear_

- func: sparse_mask(Tensor self, Tensor mask) -> Tensor
  use_c10_dispatcher: full
  variants: method
  dispatch:
    SparseCPU: sparse_mask_cpu
    SparseCUDA: sparse_mask_cuda

- func: to_dense(Tensor self) -> Tensor
  use_c10_dispatcher: full
  variants: method
  dispatch:
    SparseCPU, SparseCUDA: sparse_to_dense
    MkldnnCPU: mkldnn_to_dense

- func: to_dense_backward(Tensor grad, Tensor input) -> Tensor
  use_c10_dispatcher: full

- func: sparse_dim(Tensor self) -> int
  use_c10_dispatcher: full
  variants: method
  dispatch:
    SparseCPU, SparseCUDA: sparse_dim_sparse
  device_guard: False

# legacy method
- func: _dimI(Tensor self) -> int
  use_c10_dispatcher: full
  variants: method
  dispatch:
    SparseCPU, SparseCUDA: sparse_dim_sparse
  device_guard: False

- func: dense_dim(Tensor self) -> int
  use_c10_dispatcher: full
  variants: method
  dispatch:
    SparseCPU, SparseCUDA: dense_dim_sparse
  device_guard: False

# legacy method
- func: _dimV(Tensor self) -> int
  use_c10_dispatcher: full
  variants: method
  dispatch:
    SparseCPU, SparseCUDA: dense_dim_sparse
  device_guard: False

- func: _nnz(Tensor self) -> int
  use_c10_dispatcher: full
  variants: method
  dispatch:
    SparseCPU, SparseCUDA: _nnz_sparse
  device_guard: False

- func: coalesce(Tensor self) -> Tensor
  use_c10_dispatcher: full
  variants: method
  dispatch:
    SparseCPU: coalesce_sparse_cpu
    SparseCUDA: coalesce_sparse_cuda

- func: is_coalesced(Tensor self) -> bool
  use_c10_dispatcher: full
  variants: method
  dispatch:
    SparseCPU, SparseCUDA: is_coalesced_sparse
  device_guard: False

- func: _indices(Tensor(a) self) -> Tensor(a)
  use_c10_dispatcher: full
  variants: method
  dispatch:
    SparseCPU, SparseCUDA: _indices_sparse
  device_guard: False

- func: _values(Tensor(a) self) -> Tensor(a)
  use_c10_dispatcher: full
  variants: method
  dispatch:
    SparseCPU, SparseCUDA: _values_sparse
  device_guard: False

# This method doesn't do any check but only directly sets the flag. So it can be
# a bit unsafe. Similar to _indices and _values, this is useful for implementing
# custom sparse operations in Python/C++ extension.
- func: _coalesced_(Tensor(a!) self, bool coalesced) -> Tensor(a!)
  variants: method
  dispatch:
    SparseCPU, SparseCUDA: _coalesced_sparse_
  device_guard: False

- func: indices(Tensor(a) self) -> Tensor(a)
  use_c10_dispatcher: full
  variants: method
  dispatch:
    SparseCPU, SparseCUDA: indices_sparse
  device_guard: False

- func: values(Tensor(a) self) -> Tensor(a)
  use_c10_dispatcher: full
  variants: method
  dispatch:
    SparseCPU, SparseCUDA: values_sparse
  device_guard: False

- func: hspmm.out(Tensor mat1, Tensor mat2, *, Tensor(a!) out) -> Tensor(a!)
  dispatch:
    SparseCPU: hspmm_out_sparse_cpu
    SparseCUDA: hspmm_out_sparse_cuda

- func: hspmm(Tensor mat1, Tensor mat2) -> Tensor
  use_c10_dispatcher: full
  dispatch:
    SparseCPU: hspmm_sparse_cpu
    SparseCUDA: hspmm_sparse_cuda

- func: copy_sparse_to_sparse_(Tensor(a!) self, Tensor src, bool non_blocking=False) -> Tensor(a!)
  variants: function
  dispatch:
    SparseCPU, SparseCUDA: copy_sparse_

- func: unbind.int(Tensor(a) self, int dim=0) -> Tensor(a)[]
  use_c10_dispatcher: full
  variants: function, method

- func: unbind.Dimname(Tensor(a) self, Dimname dim) -> Tensor(a)[]
  variants: function, method

- func: to_sparse.sparse_dim(Tensor self, int sparse_dim) -> Tensor
  use_c10_dispatcher: full
  variants: method
  dispatch:
    CPU, CUDA: dense_to_sparse

- func: to_sparse(Tensor self) -> Tensor
  use_c10_dispatcher: full
  variants: method
  dispatch:
    CPU, CUDA: dense_to_sparse

- func: to_mkldnn(Tensor self) -> Tensor
  use_c10_dispatcher: full
  variants: method
  dispatch:
    CPU: dense_to_mkldnn

- func: mkldnn_reorder_conv2d_weight(Tensor self, int[2] padding=0, int[2] stride=1, int[2] dilation=1, int groups=1) -> Tensor
  use_c10_dispatcher: full
  variants: function
  python_module: nn
  dispatch:
    MkldnnCPU: mkldnn_reorder_conv2d_weight

- func: mkldnn_reorder_conv3d_weight(Tensor self, int[3] padding=0, int[3] stride=1, int[3] dilation=1, int groups=1) -> Tensor
  use_c10_dispatcher: full
  variants: function
  python_module: nn
  dispatch:
    MkldnnCPU: mkldnn_reorder_conv3d_weight

- func: to_mkldnn_backward(Tensor grad, Tensor input) -> Tensor
  use_c10_dispatcher: full

- func: quantize_per_tensor(Tensor self, float scale, int zero_point, ScalarType dtype) -> Tensor
  use_c10_dispatcher: full
  variants: function
  dispatch:
    CPU, CUDA: quantize_per_tensor

- func: quantize_per_tensor.tensors(Tensor[] tensors, Tensor scales, Tensor zero_points, ScalarType dtype) -> Tensor[]
  use_c10_dispatcher: full
  variants: function
  dispatch:
    CPU: quantize_per_tensor_list_cpu

- func: quantize_per_channel(Tensor self, Tensor scales, Tensor zero_points, int axis, ScalarType dtype) -> Tensor
  use_c10_dispatcher: full
  variants: function
  dispatch:
    CPU: quantize_per_channel_cpu

- func: dequantize.self(Tensor self) -> Tensor
  use_c10_dispatcher: full
  variants: function, method
  dispatch:
    QuantizedCPU, QuantizedCUDA: dequantize_quant

- func: dequantize.tensors(Tensor[] tensors) -> Tensor[]
  use_c10_dispatcher: full
  variants: function
  dispatch:
    QuantizedCPU: dequantize_tensors_quantized_cpu

- func: q_scale(Tensor self) -> float
  use_c10_dispatcher: full
  variants: function, method
  dispatch:
    QuantizedCPU, QuantizedCUDA: q_scale_quant

- func: q_zero_point(Tensor self) -> int
  use_c10_dispatcher: full
  variants: function, method
  dispatch:
    QuantizedCPU, QuantizedCUDA: q_zero_point_quant

- func: q_per_channel_scales(Tensor self) -> Tensor
  use_c10_dispatcher: full
  variants: function, method
  dispatch:
    QuantizedCPU: q_per_channel_scales

- func: q_per_channel_zero_points(Tensor self) -> Tensor
  use_c10_dispatcher: full
  variants: function, method
  dispatch:
    QuantizedCPU: q_per_channel_zero_points

- func: q_per_channel_axis(Tensor self) -> int
  use_c10_dispatcher: full
  variants: function, method
  dispatch:
    QuantizedCPU: q_per_channel_axis

- func: int_repr(Tensor self) -> Tensor
  use_c10_dispatcher: full
  variants: function, method
  dispatch:
    QuantizedCPU: int_repr_quantized_cpu
    QuantizedCUDA: int_repr_quantized_cuda

- func: _make_per_tensor_quantized_tensor(Tensor self, float scale, int zero_point) -> Tensor
  use_c10_dispatcher: full
  dispatch:
    CPU: make_per_tensor_quantized_tensor_cpu
    CUDA: make_per_tensor_quantized_tensor_cuda

- func: _make_per_channel_quantized_tensor(Tensor self, Tensor scale, Tensor zero_point, int axis) -> Tensor
  use_c10_dispatcher: full
  dispatch:
    CPU: make_per_channel_quantized_tensor_cpu

- func: qscheme(Tensor self) -> QScheme
  use_c10_dispatcher: full
  variants: method
  dispatch:
    QuantizedCPU, QuantizedCUDA: qscheme_quant

- func: fake_quantize_per_tensor_affine(Tensor self, float scale, int zero_point, int quant_min, int quant_max) -> Tensor
  use_c10_dispatcher: full
  variants: function

- func: fake_quantize_per_tensor_affine_backward(Tensor grad, Tensor self, float scale, int zero_point, int quant_min, int quant_max) -> Tensor
  use_c10_dispatcher: full
  variants: function

- func: _fake_quantize_learnable_per_tensor_affine(Tensor self, Tensor scale, Tensor zero_point, int quant_min, int quant_max) -> Tensor
  use_c10_dispatcher: full
  variants: function

- func: _fake_quantize_learnable_per_tensor_affine_backward(Tensor grad, Tensor self, Tensor scale, Tensor zero_point, int quant_min, int quant_max) -> (Tensor, Tensor, Tensor)
  use_c10_dispatcher: full
  variants: function

- func: fake_quantize_per_channel_affine(Tensor self, Tensor scale, Tensor zero_point, int axis, int quant_min, int quant_max) -> Tensor
  use_c10_dispatcher: full
  variants: function

- func: fake_quantize_per_channel_affine_backward(Tensor grad, Tensor self, Tensor scale, Tensor zero_point, int axis, int quant_min, int quant_max) -> Tensor
  use_c10_dispatcher: full
  variants: function

- func: _fake_quantize_learnable_per_channel_affine(Tensor self, Tensor scale, Tensor zero_point, int axis, int quant_min, int quant_max) -> Tensor
  use_c10_dispatcher: full
  variants: function

- func: _fake_quantize_learnable_per_channel_affine_backward(Tensor grad, Tensor self, Tensor scale, Tensor zero_point, int axis, int quant_min, int quant_max) -> (Tensor, Tensor, Tensor)
  use_c10_dispatcher: full
  variants: function

- func: _choose_qparams_per_tensor(Tensor self, bool reduce_range=False) -> (float, int)
  use_c10_dispatcher: full
  variants: function

- func: _saturate_weight_to_fp16(Tensor weight) -> Tensor
  use_c10_dispatcher: full
  variants: function

# to(Device) must not exist because all constructors of Device also works for
# TensorOptions. Otherwise, an ambiguity error is thrown.
# See NOTE [ TensorOptions Constructors ].
- func: to.dtype_layout(Tensor self, *, ScalarType? dtype=None, Layout? layout=None, Device? device=None, bool? pin_memory=None, bool non_blocking=False, bool copy=False, MemoryFormat? memory_format=None) -> Tensor
  use_c10_dispatcher: full
  variants: method
  device_guard: False

- func: to.device(Tensor self, Device device, ScalarType dtype, bool non_blocking=False, bool copy=False, MemoryFormat? memory_format=None) -> Tensor
  use_c10_dispatcher: full
  variants: method
  device_guard: False

- func: to.dtype(Tensor self, ScalarType dtype, bool non_blocking=False, bool copy=False, MemoryFormat? memory_format=None) -> Tensor
  use_c10_dispatcher: full
  variants: method
  device_guard: False

- func: to.other(Tensor self, Tensor other, bool non_blocking=False, bool copy=False, MemoryFormat? memory_format=None) -> Tensor
  use_c10_dispatcher: full
  variants: method
  device_guard: False

- func: meshgrid(Tensor[] tensors) -> Tensor[]
  use_c10_dispatcher: full

- func: cartesian_prod(Tensor[] tensors) -> Tensor
  use_c10_dispatcher: full
  variants: function

- func: combinations(Tensor self, int r=2, bool with_replacement=False) -> Tensor
  use_c10_dispatcher: full
  variants: function

- func: item(Tensor self) -> Scalar
  use_c10_dispatcher: full
  variants: method

- func: result_type.Tensor(Tensor tensor, Tensor other) -> ScalarType
  use_c10_dispatcher: full
  variants: function

- func: result_type.Scalar(Tensor tensor, Scalar other) -> ScalarType
  use_c10_dispatcher: full
  variants: function

- func: result_type.Scalar_Tensor(Scalar scalar, Tensor tensor) -> ScalarType
  use_c10_dispatcher: full
  variants: function

- func: result_type.Scalar_Scalar(Scalar scalar1, Scalar scalar2) -> ScalarType
  use_c10_dispatcher: full

- func: can_cast(ScalarType from, ScalarType to) -> bool
  use_c10_dispatcher: full
  variants: function

- func: promote_types(ScalarType type1, ScalarType type2) -> ScalarType
  use_c10_dispatcher: full
  variants: function

# NB: Does NOT check precondition that numel == 1
- func: _local_scalar_dense(Tensor self) -> Scalar
  use_c10_dispatcher: full
  dispatch:
    CPU: _local_scalar_dense_cpu
    CUDA: _local_scalar_dense_cuda
  variants: function

# Fused RNN kernels
- func: _thnn_fused_lstm_cell(Tensor input_gates, Tensor hidden_gates, Tensor cx, Tensor? input_bias=None, Tensor? hidden_bias=None) -> (Tensor, Tensor, Tensor)
  use_c10_dispatcher: full
  dispatch:
    CUDA: _thnn_fused_lstm_cell_cuda

- func: _thnn_fused_lstm_cell_backward(Tensor? grad_hy, Tensor? grad_cy, Tensor cx, Tensor cy, Tensor workspace, bool has_bias) -> (Tensor, Tensor, Tensor, Tensor, Tensor)
  use_c10_dispatcher: full
  dispatch:
    CUDA: _thnn_fused_lstm_cell_backward_cuda

- func: _thnn_differentiable_lstm_cell_backward(Tensor? grad_hy, Tensor? grad_cy, Tensor input_gates, Tensor hidden_gates, Tensor? input_bias, Tensor? hidden_bias, Tensor cx, Tensor cy) -> (Tensor, Tensor, Tensor, Tensor, Tensor)
  use_c10_dispatcher: full

- func: _thnn_fused_gru_cell(Tensor input_gates, Tensor hidden_gates, Tensor hx, Tensor? input_bias=None, Tensor? hidden_bias=None) -> (Tensor, Tensor)
  use_c10_dispatcher: full
  dispatch:
    CUDA: _thnn_fused_gru_cell_cuda

- func: _thnn_fused_gru_cell_backward(Tensor grad_hy, Tensor workspace, bool has_bias) -> (Tensor, Tensor, Tensor, Tensor, Tensor)
  use_c10_dispatcher: full
  dispatch:
    CUDA: _thnn_fused_gru_cell_backward_cuda

- func: _thnn_differentiable_gru_cell_backward(Tensor grad_hy, Tensor input_gates, Tensor hidden_gates, Tensor hx, Tensor? input_bias, Tensor? hidden_bias) -> (Tensor, Tensor, Tensor, Tensor, Tensor)
  use_c10_dispatcher: full

# RNN cells and layers
- func: lstm.input(Tensor input, Tensor[] hx, Tensor[] params, bool has_biases, int num_layers, float dropout, bool train, bool bidirectional, bool batch_first) -> (Tensor, Tensor, Tensor)
  use_c10_dispatcher: full

- func: lstm.data(Tensor data, Tensor batch_sizes, Tensor[] hx, Tensor[] params, bool has_biases, int num_layers, float dropout, bool train, bool bidirectional) -> (Tensor, Tensor, Tensor)
  use_c10_dispatcher: full

- func: gru.input(Tensor input, Tensor hx, Tensor[] params, bool has_biases, int num_layers, float dropout, bool train, bool bidirectional, bool batch_first) -> (Tensor, Tensor)
  use_c10_dispatcher: full

- func: gru.data(Tensor data, Tensor batch_sizes, Tensor hx, Tensor[] params, bool has_biases, int num_layers, float dropout, bool train, bool bidirectional) -> (Tensor, Tensor)
  use_c10_dispatcher: full

- func: rnn_tanh.input(Tensor input, Tensor hx, Tensor[] params, bool has_biases, int num_layers, float dropout, bool train, bool bidirectional, bool batch_first) -> (Tensor, Tensor)
  use_c10_dispatcher: full

- func: rnn_tanh.data(Tensor data, Tensor batch_sizes, Tensor hx, Tensor[] params, bool has_biases, int num_layers, float dropout, bool train, bool bidirectional) -> (Tensor, Tensor)
  use_c10_dispatcher: full

- func: rnn_relu.input(Tensor input, Tensor hx, Tensor[] params, bool has_biases, int num_layers, float dropout, bool train, bool bidirectional, bool batch_first) -> (Tensor, Tensor)
  use_c10_dispatcher: full

- func: rnn_relu.data(Tensor data, Tensor batch_sizes, Tensor hx, Tensor[] params, bool has_biases, int num_layers, float dropout, bool train, bool bidirectional) -> (Tensor, Tensor)
  use_c10_dispatcher: full

- func: lstm_cell(Tensor input, Tensor[] hx, Tensor w_ih, Tensor w_hh, Tensor? b_ih=None, Tensor? b_hh=None) -> (Tensor, Tensor)
  use_c10_dispatcher: full

- func: gru_cell(Tensor input, Tensor hx, Tensor w_ih, Tensor w_hh, Tensor? b_ih=None, Tensor? b_hh=None) -> Tensor
  use_c10_dispatcher: full

- func: rnn_tanh_cell(Tensor input, Tensor hx, Tensor w_ih, Tensor w_hh, Tensor? b_ih=None, Tensor? b_hh=None) -> Tensor
  use_c10_dispatcher: full

- func: rnn_relu_cell(Tensor input, Tensor hx, Tensor w_ih, Tensor w_hh, Tensor? b_ih=None, Tensor? b_hh=None) -> Tensor
  use_c10_dispatcher: full

# Quantized RNN layer registration has been moved to C10 dispatch in `RNN.cpp`

# Quantized RNN layers
# - func: quantized_lstm(Tensor input, Tensor[] hx, Tensor[] params, bool has_biases, int num_layers, float dropout, bool train, bool bidirectional, bool batch_first, *, ScalarType? dtype=None, bool use_dynamic=False) -> (Tensor, Tensor, Tensor)
#  use_c10_dispatcher: full

# - func: quantized_lstm.data(Tensor data, Tensor batch_sizes, Tensor[] hx, Tensor[] params, bool has_biases, int num_layers, float dropout, bool train, bool bidirectional, *, ScalarType? dtype=None, bool use_dynamic=False) -> (Tensor, Tensor, Tensor)
#  use_c10_dispatcher: full

# Quantized GRU layers

# - func: quantized_gru.input(Tensor input, Tensor hx, Tensor[] params, bool has_biases, int num_layers, float dropout, bool train, bool bidirectional, bool batch_first) -> (Tensor, Tensor)
#   use_c10_dispatcher: full

# - func: quantized_gru.data(Tensor data, Tensor batch_sizes, Tensor hx, Tensor[] params, bool has_biases, int num_layers, float dropout, bool train, bool bidirectional) -> (Tensor, Tensor)
#   use_c10_dispatcher: full

# Quantized RNN cells
- func: quantized_lstm_cell(Tensor input, Tensor[] hx, Tensor w_ih, Tensor w_hh, Tensor b_ih, Tensor b_hh, Tensor packed_ih, Tensor packed_hh, Tensor col_offsets_ih, Tensor col_offsets_hh, Scalar scale_ih, Scalar scale_hh, Scalar zero_point_ih, Scalar zero_point_hh) -> (Tensor, Tensor)
  use_c10_dispatcher: full

- func: quantized_gru_cell(Tensor input, Tensor hx, Tensor w_ih, Tensor w_hh, Tensor b_ih, Tensor b_hh, Tensor packed_ih, Tensor packed_hh, Tensor col_offsets_ih, Tensor col_offsets_hh, Scalar scale_ih, Scalar scale_hh, Scalar zero_point_ih, Scalar zero_point_hh) -> Tensor
  use_c10_dispatcher: full

- func: quantized_rnn_relu_cell(Tensor input, Tensor hx, Tensor w_ih, Tensor w_hh, Tensor b_ih, Tensor b_hh, Tensor packed_ih, Tensor packed_hh, Tensor col_offsets_ih, Tensor col_offsets_hh, Scalar scale_ih, Scalar scale_hh, Scalar zero_point_ih, Scalar zero_point_hh) -> Tensor
  use_c10_dispatcher: full

- func: quantized_rnn_tanh_cell(Tensor input, Tensor hx, Tensor w_ih, Tensor w_hh, Tensor b_ih, Tensor b_hh, Tensor packed_ih, Tensor packed_hh, Tensor col_offsets_ih, Tensor col_offsets_hh, Scalar scale_ih, Scalar scale_hh, Scalar zero_point_ih, Scalar zero_point_hh) -> Tensor
  use_c10_dispatcher: full

# PackedSequence utilities
- func: _pack_padded_sequence(Tensor input, Tensor lengths, bool batch_first) -> (Tensor, Tensor)
  use_c10_dispatcher: full

- func: _pack_padded_sequence_backward(Tensor grad, int[] input_size, Tensor batch_sizes, bool batch_first) -> Tensor
  use_c10_dispatcher: full

- func: _pad_packed_sequence(Tensor data, Tensor batch_sizes, bool batch_first, Scalar padding_value, int total_length) -> (Tensor, Tensor)
  use_c10_dispatcher: full

# wrappers for legacy TH methods

- func: set_.source_Storage(Tensor(a!) self, Storage source) -> Tensor(a!)
  variants: method
  device_guard: False
  dispatch:
    CPU, CUDA: set_

- func: set_.source_Storage_storage_offset(Tensor(a!) self, Storage source, int storage_offset, int[] size, int[] stride=[]) -> Tensor(a!)
  variants: method
  device_guard: False
  dispatch:
    CPU: set_storage_cpu_
    CUDA: set_storage_cuda_
    QuantizedCPU, QuantizedCUDA: set_storage_quantized_

- func: set_.source_Tensor(Tensor(a!) self, Tensor source) -> Tensor(a!)
  variants: method
  device_guard: False
  dispatch:
    CPU, CUDA: set_tensor_

- func: set_(Tensor(a!) self) -> Tensor(a!)
  variants: method
  dispatch:
    CPU: set_cpu_
    CUDA: set_cuda_

- func: set_quantizer_(Tensor(a!) self, ConstQuantizerPtr quantizer) -> Tensor(a!)
  variants: method
  dispatch:
    QuantizedCPU, QuantizedCUDA: set_quantizer_

- func: is_set_to(Tensor self, Tensor tensor) -> bool
  use_c10_dispatcher: full
  variants: method
  device_guard: False
  dispatch:
    CPU, CUDA: is_set_to

- func: masked_fill_.Scalar(Tensor(a!) self, Tensor mask, Scalar value) -> Tensor(a!)
  variants: method
  dispatch:
    CPU: masked_fill__cpu
    CUDA: masked_fill__cuda

- func: masked_fill.Scalar(Tensor self, Tensor mask, Scalar value) -> Tensor
  use_c10_dispatcher: full
  variants: function, method

- func: masked_fill_.Tensor(Tensor(a!) self, Tensor mask, Tensor value) -> Tensor(a!)
  variants: method
  dispatch:
    CPU: masked_fill__cpu
    CUDA: masked_fill__cuda

- func: masked_fill.Tensor(Tensor self, Tensor mask, Tensor value) -> Tensor
  use_c10_dispatcher: full
  variants: function, method

- func: masked_scatter_(Tensor(a!) self, Tensor mask, Tensor source) -> Tensor(a!)
  variants: method
  dispatch:
    CPU: masked_scatter__cpu
    CUDA: masked_scatter__cuda

- func: masked_scatter(Tensor self, Tensor mask, Tensor source) -> Tensor
  use_c10_dispatcher: full
  variants: function, method

- func: view(Tensor(a) self, int[] size) -> Tensor(a)
  use_c10_dispatcher: full
  variants: method
  device_guard: False
  dispatch:
    CPU, CUDA, QuantizedCPU, QuantizedCUDA: view
    MkldnnCPU: mkldnn_view

- func: put_(Tensor(a!) self, Tensor index, Tensor source, bool accumulate=False) -> Tensor(a!)
  variants: method
  dispatch:
    CPU: legacy::cpu::_th_put_
    CUDA: legacy::cuda::_th_put_

- func: index_add_(Tensor(a!) self, int dim, Tensor index, Tensor source) -> Tensor(a!)
  variants: method
  dispatch:
    CPU: index_add_cpu_
    CUDA: index_add_cuda_

- func: index_add(Tensor self, int dim, Tensor index, Tensor source) -> Tensor
  use_c10_dispatcher: full
  variants: function, method

- func: index_add.dimname(Tensor self, Dimname dim, Tensor index, Tensor source) -> Tensor
  variants: function, method

- func: index_fill_.int_Scalar(Tensor(a!) self, int dim, Tensor index, Scalar value) -> Tensor(a!)
  variants: method
  dispatch:
    CPU: legacy::cpu::_th_index_fill_
    CUDA: legacy::cuda::_th_index_fill_

- func: index_fill.int_Scalar(Tensor self, int dim, Tensor index, Scalar value) -> Tensor
  use_c10_dispatcher: full
  variants: function, method

- func: index_fill_.int_Tensor(Tensor(a!) self, int dim, Tensor index, Tensor value) -> Tensor(a!)
  variants: method
  dispatch:
    CPU, CUDA: index_fill_

- func: index_fill.int_Tensor(Tensor self, int dim, Tensor index, Tensor value) -> Tensor
  use_c10_dispatcher: full
  variants: function, method

- func: index_fill_.Dimname_Scalar(Tensor(a!) self, Dimname dim, Tensor index, Scalar value) -> Tensor(a!)
  variants: method

- func: index_fill_.Dimname_Tensor(Tensor(a!) self, Dimname dim, Tensor index, Tensor value) -> Tensor(a!)
  variants: method

- func: index_fill.Dimname_Scalar(Tensor self, Dimname dim, Tensor index, Scalar value) -> Tensor
  variants: function, method

- func: index_fill.Dimname_Tensor(Tensor self, Dimname dim, Tensor index, Tensor value) -> Tensor
  variants: function, method

- func: scatter_.src(Tensor(a!) self, int dim, Tensor index, Tensor src) -> Tensor(a!)
  variants: method
  dispatch:
    CPU, CUDA: scatter_

- func: scatter.src(Tensor self, int dim, Tensor index, Tensor src) -> Tensor
  use_c10_dispatcher: full
  variants: function, method

- func: scatter_.value(Tensor(a!) self, int dim, Tensor index, Scalar value) -> Tensor(a!)
  variants: method
  dispatch:
    CPU, CUDA: scatter_fill_

- func: scatter.value(Tensor self, int dim, Tensor index, Scalar value) -> Tensor
  use_c10_dispatcher: full
  variants: function, method

- func: scatter.dimname_src(Tensor self, Dimname dim, Tensor index, Tensor src) -> Tensor
  variants: function, method

- func: scatter.dimname_value(Tensor self, Dimname dim, Tensor index, Scalar value) -> Tensor
  variants: function, method

- func: scatter_.reduce(Tensor(a!) self, int dim, Tensor index, Tensor src, *, str reduce) -> Tensor(a!)
  variants: method
  dispatch:
    CPU: scatter_cpu_reduce_

- func: scatter_.value_reduce(Tensor(a!) self, int dim, Tensor index, Scalar value, *, str reduce) -> Tensor(a!)
  variants: method
  dispatch:
    CPU: scatter_cpu_scalar_reduce_

- func: scatter_add_(Tensor(a!) self, int dim, Tensor index, Tensor src) -> Tensor(a!)
  variants: method
  dispatch:
    CPU, CUDA: scatter_add_

- func: scatter_add(Tensor self, int dim, Tensor index, Tensor src) -> Tensor
  use_c10_dispatcher: full
  variants: function, method

- func: scatter_add.dimname(Tensor self, Dimname dim, Tensor index, Tensor src) -> Tensor
  variants: function, method

- func: lt_.Scalar(Tensor(a!) self, Scalar other) -> Tensor(a!)
  variants: method

- func: lt_.Tensor(Tensor(a!) self, Tensor other) -> Tensor(a!)
  variants: method

- func: gt_.Scalar(Tensor(a!) self, Scalar other) -> Tensor(a!)
  variants: method

- func: gt_.Tensor(Tensor(a!) self, Tensor other) -> Tensor(a!)
  variants: method

- func: le_.Scalar(Tensor(a!) self, Scalar other) -> Tensor(a!)
  variants: method

- func: le_.Tensor(Tensor(a!) self, Tensor other) -> Tensor(a!)
  variants: method

- func: ge_.Scalar(Tensor(a!) self, Scalar other) -> Tensor(a!)
  variants: method

- func: ge_.Tensor(Tensor(a!) self, Tensor other) -> Tensor(a!)
  variants: method

- func: eq_.Scalar(Tensor(a!) self, Scalar other) -> Tensor(a!)
  variants: method

- func: eq_.Tensor(Tensor(a!) self, Tensor other) -> Tensor(a!)
  variants: method

- func: ne_.Scalar(Tensor(a!) self, Scalar other) -> Tensor(a!)
  variants: method

- func: ne_.Tensor(Tensor(a!) self, Tensor other) -> Tensor(a!)
  variants: method

- func: bitwise_and.Tensor_out(Tensor self, Tensor other, *, Tensor(a!) out) -> Tensor(a!)
  variants: function
  dispatch:
    CPU, CUDA: bitwise_and_out

- func: bitwise_and.Scalar_out(Tensor self, Scalar other, *, Tensor(a!) out) -> Tensor(a!)
  variants: function
  dispatch:
    CPU, CUDA: bitwise_and_out

- func: bitwise_and.Scalar(Tensor self, Scalar other) -> Tensor
  use_c10_dispatcher: full
  variants: method, function

- func: bitwise_and.Tensor(Tensor self, Tensor other) -> Tensor
  use_c10_dispatcher: full
  variants: method, function

- func: bitwise_and_.Scalar(Tensor(a!) self, Scalar other) -> Tensor(a!)
  variants: method

- func: bitwise_and_.Tensor(Tensor(a!) self, Tensor other) -> Tensor(a!)
  variants: method

- func: __and__.Scalar(Tensor self, Scalar other) -> Tensor
  use_c10_dispatcher: full
  variants: method, function

- func: __and__.Tensor(Tensor self, Tensor other) -> Tensor
  use_c10_dispatcher: full
  variants: method, function

- func: __iand__.Scalar(Tensor(a!) self, Scalar other) -> Tensor(a!)
  variants: method

- func: __iand__.Tensor(Tensor(a!) self, Tensor other) -> Tensor(a!)
  variants: method

- func: bitwise_or.Tensor_out(Tensor self, Tensor other, *, Tensor(a!) out) -> Tensor(a!)
  variants: function
  dispatch:
    CPU, CUDA: bitwise_or_out

- func: bitwise_or.Scalar_out(Tensor self, Scalar other, *, Tensor(a!) out) -> Tensor(a!)
  variants: function
  dispatch:
    CPU, CUDA: bitwise_or_out

- func: bitwise_or.Scalar(Tensor self, Scalar other) -> Tensor
  use_c10_dispatcher: full
  variants: method, function

- func: bitwise_or.Tensor(Tensor self, Tensor other) -> Tensor
  use_c10_dispatcher: full
  variants: method, function

- func: bitwise_or_.Scalar(Tensor(a!) self, Scalar other) -> Tensor(a!)
  variants: method

- func: bitwise_or_.Tensor(Tensor(a!) self, Tensor other) -> Tensor(a!)
  variants: method

- func: __or__.Scalar(Tensor self, Scalar other) -> Tensor
  use_c10_dispatcher: full
  variants: method, function

- func: __or__.Tensor(Tensor self, Tensor other) -> Tensor
  use_c10_dispatcher: full
  variants: method, function

- func: __ior__.Scalar(Tensor(a!) self, Scalar other) -> Tensor(a!)
  variants: method

- func: __ior__.Tensor(Tensor(a!) self, Tensor other) -> Tensor(a!)
  variants: method

- func: bitwise_xor.Tensor_out(Tensor self, Tensor other, *, Tensor(a!) out) -> Tensor(a!)
  variants: function
  dispatch:
    CPU, CUDA: bitwise_xor_out

- func: bitwise_xor.Scalar_out(Tensor self, Scalar other, *, Tensor(a!) out) -> Tensor(a!)
  variants: function
  dispatch:
    CPU, CUDA: bitwise_xor_out

- func: bitwise_xor.Scalar(Tensor self, Scalar other) -> Tensor
  use_c10_dispatcher: full
  variants: method, function

- func: bitwise_xor.Tensor(Tensor self, Tensor other) -> Tensor
  use_c10_dispatcher: full
  variants: method, function

- func: bitwise_xor_.Scalar(Tensor(a!) self, Scalar other) -> Tensor(a!)
  variants: method

- func: bitwise_xor_.Tensor(Tensor(a!) self, Tensor other) -> Tensor(a!)
  variants: method

- func: __xor__.Scalar(Tensor self, Scalar other) -> Tensor
  use_c10_dispatcher: full
  variants: method, function

- func: __xor__.Tensor(Tensor self, Tensor other) -> Tensor
  use_c10_dispatcher: full
  variants: method, function

- func: __ixor__.Scalar(Tensor(a!) self, Scalar other) -> Tensor(a!)
  variants: method

- func: __ixor__.Tensor(Tensor(a!) self, Tensor other) -> Tensor(a!)
  variants: method

- func: __lshift__.Scalar(Tensor self, Scalar other) -> Tensor
  use_c10_dispatcher: full
  variants: method, function
  dispatch:
    CPU, CUDA: __lshift__

- func: __lshift__.Tensor(Tensor self, Tensor other) -> Tensor
  use_c10_dispatcher: full
  variants: method, function
  dispatch:
    CPU, CUDA: __lshift__

- func: __ilshift__.Scalar(Tensor(a!) self, Scalar other) -> Tensor(a!)
  variants: method
  dispatch:
    CPU, CUDA: __ilshift__

- func: __ilshift__.Tensor(Tensor(a!) self, Tensor other) -> Tensor(a!)
  variants: method
  dispatch:
    CPU, CUDA: __ilshift__

- func: __rshift__.Scalar(Tensor self, Scalar other) -> Tensor
  use_c10_dispatcher: full
  variants: method, function
  dispatch:
    CPU, CUDA: __rshift__

- func: __rshift__.Tensor(Tensor self, Tensor other) -> Tensor
  use_c10_dispatcher: full
  variants: method, function
  dispatch:
    CPU, CUDA: __rshift__

- func: __irshift__.Scalar(Tensor(a!) self, Scalar other) -> Tensor(a!)
  variants: method
  dispatch:
    CPU, CUDA: __irshift__

- func: __irshift__.Tensor(Tensor(a!) self, Tensor other) -> Tensor(a!)
  variants: method
  dispatch:
    CPU, CUDA: __irshift__

- func: lgamma_(Tensor(a!) self) -> Tensor(a!)
  variants: method
  dispatch:
    CPU: _lgamma__cpu
    CUDA: _lgamma__cuda

- func: atan2_(Tensor(a!) self, Tensor other) -> Tensor(a!)
  variants: method

- func: tril_(Tensor(a!) self, int diagonal=0) -> Tensor(a!)
  variants: method
  dispatch:
    CPU: tril_cpu_
    CUDA: tril_cuda_

- func: triu_(Tensor(a!) self, int diagonal=0) -> Tensor(a!)
  variants: method
  dispatch:
    CPU: triu_cpu_
    CUDA: triu_cuda_

- func: digamma_(Tensor(a!) self) -> Tensor(a!)
  variants: method

- func: polygamma_(Tensor(a!) self, int n) -> Tensor(a!)
  variants: method

- func: renorm_(Tensor(a!) self, Scalar p, int dim, Scalar maxnorm) -> Tensor(a!)
  variants: method
  dispatch:
    CPU: legacy::cpu::_th_renorm_
    CUDA: legacy::cuda::_th_renorm_

- func: pow_.Scalar(Tensor(a!) self, Scalar exponent) -> Tensor(a!)
  variants: method
  dispatch:
    CPU, CUDA: pow_

- func: pow_.Tensor(Tensor(a!) self, Tensor exponent) -> Tensor(a!)
  variants: method
  dispatch:
    CPU, CUDA: pow_

- func: lerp_.Scalar(Tensor(a!) self, Tensor end, Scalar weight) -> Tensor(a!)
  variants: method
  dispatch:
    CPU: lerp_cpu_scalar_
    CUDA: lerp_cuda_scalar_

- func: lerp_.Tensor(Tensor(a!) self, Tensor end, Tensor weight) -> Tensor(a!)
  variants: method
  dispatch:
    CPU: lerp_cpu_tensor_
    CUDA: lerp_cuda_tensor_

- func: fmod_.Scalar(Tensor(a!) self, Scalar other) -> Tensor(a!)
  variants: method
  dispatch:
    CPU: fmod_
    CUDA: fmod_cuda_

- func: fmod_.Tensor(Tensor(a!) self, Tensor other) -> Tensor(a!)
  variants: method
  dispatch:
    CPU: fmod_
    CUDA: fmod_cuda_

- func: remainder_.Scalar(Tensor(a!) self, Scalar other) -> Tensor(a!)
  variants: method
  dispatch:
    CPU, CUDA: remainder_

- func: remainder_.Tensor(Tensor(a!) self, Tensor other) -> Tensor(a!)
  variants: method
  dispatch:
    CPU, CUDA: remainder_

- func: addbmm_(Tensor(a!) self, Tensor batch1, Tensor batch2, *, Scalar beta=1, Scalar alpha=1) -> Tensor(a!)
  variants: method
  dispatch:
    CPU: addbmm_cpu_
    CUDA: addbmm__cuda

- func: addbmm.out(Tensor self, Tensor batch1, Tensor batch2, *, Scalar beta=1, Scalar alpha=1, Tensor(a!) out) -> Tensor(a!)
  dispatch:
    CPU: addbmm_cpu_out
    CUDA: addbmm_out_cuda

- func: addbmm(Tensor self, Tensor batch1, Tensor batch2, *, Scalar beta=1, Scalar alpha=1) -> Tensor
  use_c10_dispatcher: full
  variants: method, function
  dispatch:
    CPU: addbmm_cpu
    CUDA: addbmm_cuda

- func: addcdiv_(Tensor(a!) self, Tensor tensor1, Tensor tensor2, *, Scalar value=1) -> Tensor(a!)
  variants: method

- func: random_.from(Tensor(a!) self, int from, int? to, *, Generator? generator=None) -> Tensor(a!)
  variants: method

- func: random_.to(Tensor(a!) self, int to, *, Generator? generator=None) -> Tensor(a!)
  variants: method

- func: random_(Tensor(a!) self, *, Generator? generator=None) -> Tensor(a!)
  variants: method

- func: uniform_(Tensor(a!) self, float from=0, float to=1, *, Generator? generator=None) -> Tensor(a!)
  variants: method

- func: cauchy_(Tensor(a!) self, float median=0, float sigma=1, *, Generator? generator=None) -> Tensor(a!)
  variants: method

- func: log_normal_(Tensor(a!) self, float mean=1, float std=2, *, Generator? generator=None) -> Tensor(a!)
  variants: method

- func: exponential_(Tensor(a!) self, float lambd=1, *, Generator? generator=None) -> Tensor(a!)
  variants: method

- func: geometric_(Tensor(a!) self, float p, *, Generator? generator=None) -> Tensor(a!)
  variants: method

# wrappers for TH functions

- func: diag.out(Tensor self, int diagonal=0, *, Tensor(a!) out) -> Tensor(a!)
  dispatch:
    CPU: diag_cpu_out
    CUDA: diag_cuda_out

- func: diag(Tensor self, int diagonal=0) -> Tensor
  use_c10_dispatcher: full
  variants: method, function

- func: cross.out(Tensor self, Tensor other, int? dim=None, *, Tensor(a!) out) -> Tensor(a!)

- func: cross(Tensor self, Tensor other, int? dim=None) -> Tensor
  use_c10_dispatcher: full
  variants: method, function

- func: triu.out(Tensor self, int diagonal=0, *, Tensor(a!) out) -> Tensor(a!)
  dispatch:
    CPU: triu_cpu_out
    CUDA: triu_cuda_out

- func: triu(Tensor self, int diagonal=0) -> Tensor
  use_c10_dispatcher: full
  variants: method, function

- func: tril.out(Tensor self, int diagonal=0, *, Tensor(a!) out) -> Tensor(a!)
  dispatch:
    CPU: tril_cpu_out
    CUDA: tril_cuda_out

- func: tril(Tensor self, int diagonal=0) -> Tensor
  use_c10_dispatcher: full
  variants: method, function

- func: tril_indices(int row, int col, int offset=0, *, ScalarType? dtype=long, Layout? layout=None, Device? device=None, bool? pin_memory=None) -> Tensor
  use_c10_dispatcher: full
  dispatch:
    CPU: tril_indices_cpu
    CUDA: tril_indices_cuda

- func: triu_indices(int row, int col, int offset=0, *, ScalarType? dtype=long, Layout? layout=None, Device? device=None, bool? pin_memory=None) -> Tensor
  use_c10_dispatcher: full
  dispatch:
    CPU: triu_indices_cpu
    CUDA: triu_indices_cuda

- func: trace(Tensor self) -> Tensor
  use_c10_dispatcher: full
  variants: method, function
  dispatch:
    CPU: legacy::cpu::_th_trace
    CUDA: trace_cuda

- func: ne.Scalar_out(Tensor self, Scalar other, *, Tensor(a!) out) -> Tensor(a!)
  dispatch:
    CPU, CUDA: ne_out
    QuantizedCPU: ne_out_quantized_cpu

- func: ne.Scalar(Tensor self, Scalar other) -> Tensor
  use_c10_dispatcher: full
  variants: method, function
  dispatch:
    CPU, CUDA: ne
    QuantizedCPU: ne_quantized_cpu

- func: ne.Tensor_out(Tensor self, Tensor other, *, Tensor(a!) out) -> Tensor(a!)
  dispatch:
    CPU, CUDA: ne_out
    QuantizedCPU: ne_out_quantized_cpu

- func: ne.Tensor(Tensor self, Tensor other) -> Tensor
  use_c10_dispatcher: full
  variants: method, function
  dispatch:
    CPU, CUDA: ne
    QuantizedCPU: ne_quantized_cpu

- func: eq.Scalar_out(Tensor self, Scalar other, *, Tensor(a!) out) -> Tensor(a!)
  dispatch:
    CPU, CUDA: eq_out
    QuantizedCPU: eq_out_quantized_cpu

- func: eq.Scalar(Tensor self, Scalar other) -> Tensor
  use_c10_dispatcher: full
  variants: method, function
  dispatch:
    CPU, CUDA: eq
    QuantizedCPU: eq_quantized_cpu

- func: eq.Tensor_out(Tensor self, Tensor other, *, Tensor(a!) out) -> Tensor(a!)
  dispatch:
    CPU, CUDA: eq_out
    QuantizedCPU: eq_out_quantized_cpu

- func: eq.Tensor(Tensor self, Tensor other) -> Tensor
  use_c10_dispatcher: full
  variants: method, function
  dispatch:
    CPU, CUDA: eq
    QuantizedCPU: eq_quantized_cpu

- func: ge.Scalar_out(Tensor self, Scalar other, *, Tensor(a!) out) -> Tensor(a!)
  dispatch:
    CPU, CUDA: ge_out
    QuantizedCPU: ge_out_quantized_cpu

- func: ge.Scalar(Tensor self, Scalar other) -> Tensor
  use_c10_dispatcher: full
  variants: method, function
  dispatch:
    CPU, CUDA: ge
    QuantizedCPU: ge_quantized_cpu

- func: ge.Tensor_out(Tensor self, Tensor other, *, Tensor(a!) out) -> Tensor(a!)
  dispatch:
    CPU, CUDA: ge_out
    QuantizedCPU: ge_out_quantized_cpu

- func: ge.Tensor(Tensor self, Tensor other) -> Tensor
  use_c10_dispatcher: full
  variants: method, function
  dispatch:
    CPU, CUDA: ge
    QuantizedCPU: ge_quantized_cpu

- func: le.Scalar_out(Tensor self, Scalar other, *, Tensor(a!) out) -> Tensor(a!)
  dispatch:
    CPU, CUDA: le_out
    QuantizedCPU: le_out_quantized_cpu

- func: le.Scalar(Tensor self, Scalar other) -> Tensor
  use_c10_dispatcher: full
  variants: method, function
  dispatch:
    CPU, CUDA: le
    QuantizedCPU: le_quantized_cpu

- func: le.Tensor_out(Tensor self, Tensor other, *, Tensor(a!) out) -> Tensor(a!)
  dispatch:
    CPU, CUDA: le_out
    QuantizedCPU: le_out_quantized_cpu

- func: le.Tensor(Tensor self, Tensor other) -> Tensor
  use_c10_dispatcher: full
  variants: method, function
  dispatch:
    CPU, CUDA: le
    QuantizedCPU: le_quantized_cpu

- func: gt.Scalar_out(Tensor self, Scalar other, *, Tensor(a!) out) -> Tensor(a!)
  dispatch:
    CPU, CUDA: gt_out
    QuantizedCPU: gt_out_quantized_cpu

- func: gt.Scalar(Tensor self, Scalar other) -> Tensor
  use_c10_dispatcher: full
  variants: method, function
  dispatch:
    CPU, CUDA: gt
    QuantizedCPU: gt_quantized_cpu

- func: gt.Tensor_out(Tensor self, Tensor other, *, Tensor(a!) out) -> Tensor(a!)
  dispatch:
    CPU, CUDA: gt_out
    QuantizedCPU: gt_out_quantized_cpu

- func: gt.Tensor(Tensor self, Tensor other) -> Tensor
  use_c10_dispatcher: full
  variants: method, function
  dispatch:
    CPU, CUDA: gt
    QuantizedCPU: gt_quantized_cpu

- func: lt.Scalar_out(Tensor self, Scalar other, *, Tensor(a!) out) -> Tensor(a!)
  dispatch:
    CPU, CUDA: lt_out
    QuantizedCPU: lt_out_quantized_cpu

- func: lt.Scalar(Tensor self, Scalar other) -> Tensor
  use_c10_dispatcher: full
  variants: method, function
  dispatch:
    CPU, CUDA: lt
    QuantizedCPU: lt_quantized_cpu

- func: lt.Tensor_out(Tensor self, Tensor other, *, Tensor(a!) out) -> Tensor(a!)
  dispatch:
    CPU, CUDA: lt_out
    QuantizedCPU: lt_out_quantized_cpu

- func: lt.Tensor(Tensor self, Tensor other) -> Tensor
  use_c10_dispatcher: full
  variants: method, function
  dispatch:
    CPU, CUDA: lt
    QuantizedCPU: lt_quantized_cpu

- func: take.out(Tensor self, Tensor index, *, Tensor(a!) out) -> Tensor(a!)
  dispatch:
    CPU: legacy::cpu::_th_take_out
    CUDA: legacy::cuda::_th_take_out

- func: take(Tensor self, Tensor index) -> Tensor
  use_c10_dispatcher: full
  variants: method, function
  dispatch:
    CPU: legacy::cpu::_th_take
    CUDA: legacy::cuda::_th_take

- func: index_select.out(Tensor self, int dim, Tensor index, *, Tensor(a!) out) -> Tensor(a!)
  dispatch:
    CPU: index_select_out_cpu_
    CUDA: index_select_out_cuda

- func: index_select(Tensor self, int dim, Tensor index) -> Tensor
  use_c10_dispatcher: full
  variants: method, function
  dispatch:
    CPU: index_select_cpu_
    CUDA: index_select_cuda
    SparseCPU: index_select_sparse
    SparseCUDA: index_select_sparse

- func: index_select.dimname_out(Tensor self, Dimname dim, Tensor index, *, Tensor(a!) out) -> Tensor(a!)

- func: index_select.dimname(Tensor self, Dimname dim, Tensor index) -> Tensor
  variants: method, function

- func: masked_select.out(Tensor self, Tensor mask, *, Tensor(a!) out) -> Tensor(a!)
  dispatch:
    CPU: masked_select_out_cpu
    CUDA: masked_select_out_cuda

- func: masked_select(Tensor self, Tensor mask) -> Tensor
  use_c10_dispatcher: full
  variants: method, function
  dispatch:
    CPU: masked_select_cpu
    CUDA: masked_select_cuda

- func: nonzero.out(Tensor self, *, Tensor(a!) out) -> Tensor(a!)
  dispatch:
    CPU: legacy::cpu::_th_nonzero_out
    CUDA: legacy::cuda::_th_nonzero_out

- func: nonzero(Tensor self) -> Tensor
  use_c10_dispatcher: full
  variants: method, function
  dispatch:
    CPU: legacy::cpu::_th_nonzero
    CUDA: legacy::cuda::_th_nonzero

- func: nonzero_numpy(Tensor self) -> Tensor[]
  use_c10_dispatcher: full
  variants: method, function

- func: gather.out(Tensor self, int dim, Tensor index, *, bool sparse_grad=False, Tensor(a!) out) -> Tensor(a!)
  dispatch:
    CPU: gather_out_cpu_cuda
    CUDA: gather_out_cpu_cuda

- func: gather(Tensor self, int dim, Tensor index, *, bool sparse_grad=False) -> Tensor
  use_c10_dispatcher: full
  variants: method, function
  dispatch:
    CPU, CUDA: gather

- func: gather.dimname_out(Tensor self, Dimname dim, Tensor index, *, bool sparse_grad=False, Tensor(a!) out) -> Tensor(a!)

- func: gather.dimname(Tensor self, Dimname dim, Tensor index, *, bool sparse_grad=False) -> Tensor
  variants: method, function

- func: _gather_sparse_backward(Tensor self, int dim, Tensor index, Tensor grad) -> Tensor
  use_c10_dispatcher: full

- func: addcmul.out(Tensor self, Tensor tensor1, Tensor tensor2, *, Scalar value=1, Tensor(a!) out) -> Tensor(a!)

- func: addcmul(Tensor self, Tensor tensor1, Tensor tensor2, *, Scalar value=1) -> Tensor
  use_c10_dispatcher: full
  variants: method, function

- func: addcmul_(Tensor(a!) self, Tensor tensor1, Tensor tensor2, *, Scalar value=1) -> Tensor(a!)
  variants: method

- func: addcdiv.out(Tensor self, Tensor tensor1, Tensor tensor2, *, Scalar value=1, Tensor(a!) out) -> Tensor(a!)

- func: addcdiv(Tensor self, Tensor tensor1, Tensor tensor2, *, Scalar value=1) -> Tensor
  use_c10_dispatcher: full
  variants: method, function

- func: lstsq.X(Tensor self, Tensor A, *, Tensor(a!) X, Tensor(b!) qr) -> (Tensor(a!) solution, Tensor(b!) QR)
  dispatch:
    CPU: legacy::cpu::_th_gels_out
    CUDA: legacy::cuda::_th_gels_out

- func: lstsq(Tensor self, Tensor A) -> (Tensor solution, Tensor QR)
  use_c10_dispatcher: full
  variants: method, function
  dispatch:
    CPU: legacy::cpu::_th_gels
    CUDA: legacy::cuda::_th_gels

- func: triangular_solve.X(Tensor self, Tensor A, bool upper=True, bool transpose=False, bool unitriangular=False, *, Tensor(a!) X, Tensor(b!) M) -> (Tensor(a!) solution, Tensor(b!) cloned_coefficient)

- func: triangular_solve(Tensor self, Tensor A, bool upper=True, bool transpose=False, bool unitriangular=False) -> (Tensor solution, Tensor cloned_coefficient)
  use_c10_dispatcher: full
  variants: method, function

- func: _triangular_solve_helper(Tensor self, Tensor A, bool upper, bool transpose, bool unitriangular) -> (Tensor, Tensor)
  use_c10_dispatcher: full
  variants: function
  dispatch:
    CPU: _triangular_solve_helper_cpu
    CUDA: _triangular_solve_helper_cuda

- func: symeig.e(Tensor self, bool eigenvectors=False, bool upper=True, *, Tensor(a!) e, Tensor(b!) V) -> (Tensor(a!) eigenvalues, Tensor(b!) eigenvectors)

- func: symeig(Tensor self, bool eigenvectors=False, bool upper=True) -> (Tensor eigenvalues, Tensor eigenvectors)
  use_c10_dispatcher: full
  variants: method, function

- func: _symeig_helper(Tensor self, bool eigenvectors, bool upper) -> (Tensor, Tensor)
  use_c10_dispatcher: full
  variants: function
  dispatch:
    CPU: _symeig_helper_cpu
    CUDA: _symeig_helper_cuda

- func: eig.e(Tensor self, bool eigenvectors=False, *, Tensor(a!) e, Tensor(b!) v) -> (Tensor(a!) eigenvalues, Tensor(b!) eigenvectors)
  dispatch:
    CPU: legacy::cpu::_th_eig_out
    CUDA: legacy::cuda::_th_eig_out

- func: eig(Tensor self, bool eigenvectors=False) -> (Tensor eigenvalues, Tensor eigenvectors)
  use_c10_dispatcher: full
  variants: method, function
  dispatch:
    CPU: legacy::cpu::_th_eig
    CUDA: legacy::cuda::_th_eig

- func: svd.U(Tensor self, bool some=True, bool compute_uv=True, *, Tensor(a!) U, Tensor(b!) S, Tensor(c!) V) -> (Tensor(a!) U, Tensor(b!) S, Tensor(c!) V)

- func: svd(Tensor self, bool some=True, bool compute_uv=True) -> (Tensor U, Tensor S, Tensor V)
  use_c10_dispatcher: full
  variants: method, function

- func: _svd_helper(Tensor self, bool some, bool compute_uv) -> (Tensor, Tensor, Tensor)
  use_c10_dispatcher: full
  variants: function
  dispatch:
    CPU: _svd_helper_cpu
    CUDA: _svd_helper_cuda

- func: cholesky.out(Tensor self, bool upper=False, *, Tensor(a!) out) -> Tensor(a!)

- func: cholesky(Tensor self, bool upper=False) -> Tensor
  use_c10_dispatcher: full
  variants: method, function

- func: _cholesky_helper(Tensor self, bool upper) -> Tensor
  use_c10_dispatcher: full
  variants: function
  dispatch:
    CPU: _cholesky_helper_cpu
    CUDA: _cholesky_helper_cuda

- func: cholesky_solve.out(Tensor self, Tensor input2, bool upper=False, *, Tensor(a!) out) -> Tensor(a!)

- func: cholesky_solve(Tensor self, Tensor input2, bool upper=False) -> Tensor
  use_c10_dispatcher: full
  variants: method, function

- func: _cholesky_solve_helper(Tensor self, Tensor A, bool upper) -> Tensor
  use_c10_dispatcher: full
  variants: function
  dispatch:
    CPU: _cholesky_solve_helper_cpu
    CUDA: _cholesky_solve_helper_cuda

- func: solve(Tensor self, Tensor A) -> (Tensor solution, Tensor LU)
  use_c10_dispatcher: full
  variants: function, method

- func: solve.solution(Tensor self, Tensor A, *, Tensor(a!) solution, Tensor(b!) lu) -> (Tensor(a!) solution, Tensor(b!) LU)

- func: _solve_helper(Tensor self, Tensor A) -> (Tensor, Tensor)
  use_c10_dispatcher: full
  variants: function
  dispatch:
    CPU: _solve_helper_cpu
    CUDA: _solve_helper_cuda

- func: cholesky_inverse.out(Tensor self, bool upper=False, *, Tensor(a!) out) -> Tensor(a!)
  dispatch:
    CPU: legacy::cpu::_th_potri_out
    CUDA: legacy::cuda::_th_potri_out

- func: cholesky_inverse(Tensor self, bool upper=False) -> Tensor
  use_c10_dispatcher: full
  variants: method, function
  dispatch:
    CPU: legacy::cpu::_th_potri
    CUDA: legacy::cuda::_th_potri

- func: qr.Q(Tensor self, bool some=True, *, Tensor(a!) Q, Tensor(b!) R) -> (Tensor(a!) Q, Tensor(b!) R)

- func: qr(Tensor self, bool some=True) -> (Tensor Q, Tensor R)
  use_c10_dispatcher: full
  variants: method, function

- func: _qr_helper(Tensor self, bool some) -> (Tensor, Tensor)
  use_c10_dispatcher: full
  variants: function
  dispatch:
    CPU: _qr_helper_cpu
    CUDA: _qr_helper_cuda

- func: geqrf.a(Tensor self, *, Tensor(a!) a, Tensor(b!) tau) -> (Tensor(a!) a, Tensor(b!) tau)
  dispatch:
    CPU: legacy::cpu::_th_geqrf_out
    CUDA: legacy::cuda::_th_geqrf_out

- func: geqrf(Tensor self) -> (Tensor a, Tensor tau)
  use_c10_dispatcher: full
  variants: method, function
  dispatch:
    CPU: legacy::cpu::_th_geqrf
    CUDA: legacy::cuda::_th_geqrf

- func: orgqr.out(Tensor self, Tensor input2, *, Tensor(a!) out) -> Tensor(a!)
  dispatch:
    CPU: legacy::cpu::_th_orgqr_out

- func: orgqr(Tensor self, Tensor input2) -> Tensor
  use_c10_dispatcher: full
  variants: method, function
  dispatch:
    CPU: legacy::cpu::_th_orgqr

- func: ormqr.out(Tensor self, Tensor input2, Tensor input3, bool left=True, bool transpose=False, *, Tensor(a!) out) -> Tensor(a!)
  dispatch:
    CPU: legacy::cpu::_th_ormqr_out

- func: ormqr(Tensor self, Tensor input2, Tensor input3, bool left=True, bool transpose=False) -> Tensor
  use_c10_dispatcher: full
  variants: method, function
  dispatch:
    CPU: legacy::cpu::_th_ormqr

- func: _lu_with_info(Tensor self, bool pivot=True, bool check_errors=True) -> (Tensor, Tensor, Tensor)
  use_c10_dispatcher: full
  variants: function
  dispatch:
    CPU: _lu_with_info_cpu
    CUDA: _lu_with_info_cuda

- func: lu_solve.out(Tensor self, Tensor LU_data, Tensor LU_pivots, *, Tensor(a!) out) -> Tensor(a!)

- func: lu_solve(Tensor self, Tensor LU_data, Tensor LU_pivots) -> Tensor
  use_c10_dispatcher: full
  variants: method, function

- func: _lu_solve_helper(Tensor self, Tensor LU_data, Tensor LU_pivots) -> Tensor
  use_c10_dispatcher: full
  variants: function
  dispatch:
    CPU: _lu_solve_helper_cpu
    CUDA: _lu_solve_helper_cuda

# TODO: remove dispatch section when porting TH CUDA to ATen
- func: multinomial.out(Tensor self, int num_samples, bool replacement=False, *, Generator? generator=None, Tensor(a!) out) -> Tensor(a!)
  dispatch:
    CPU, CUDA: multinomial_out

- func: multinomial(Tensor self, int num_samples, bool replacement=False, *, Generator? generator=None) -> Tensor
  variants: method, function
  dispatch:
    CPU, CUDA: multinomial

- func: _multinomial_alias_setup(Tensor probs) -> (Tensor, Tensor)
  use_c10_dispatcher: full
  variants: function
  dispatch:
    CPU: legacy::cpu::_th_multinomial_alias_setup
    CUDA: legacy::cuda::_th_multinomial_alias_setup

- func: _multinomial_alias_draw(Tensor J, Tensor q, int num_samples, *, Generator? generator=None) -> Tensor
  variants: function
  dispatch:
    CPU: legacy::cpu::_th_multinomial_alias_draw
    CUDA: legacy::cuda::_th_multinomial_alias_draw

- func: lgamma.out(Tensor self, *, Tensor(a!) out) -> Tensor(a!)
  dispatch:
    CPU: _lgamma_out_cpu
    CUDA: _lgamma_out_cuda

- func: lgamma(Tensor self) -> Tensor
  use_c10_dispatcher: full
  variants: method, function
  dispatch:
    CPU, CUDA: lgamma

- func: digamma.out(Tensor self, *, Tensor(a!) out) -> Tensor(a!)

- func: digamma(Tensor self) -> Tensor
  use_c10_dispatcher: full
  variants: method, function

- func: polygamma.out(int n, Tensor self, *, Tensor(a!) out) -> Tensor(a!)

- func: polygamma(int n, Tensor self) -> Tensor
  use_c10_dispatcher: full
  variants: method, function

- func: erfinv(Tensor self) -> Tensor
  use_c10_dispatcher: full
  variants: method, function
  dispatch:
    CPU, CUDA: erfinv

- func: erfinv_(Tensor(a!) self) -> Tensor(a!)
  variants: method
  dispatch:
    CPU: _erfinv__cpu
    CUDA: _erfinv__cuda

- func: erfinv.out(Tensor self, *, Tensor(a!) out) -> Tensor(a!)
  dispatch:
    CPU: _erfinv_out_cpu
    CUDA: _erfinv_out_cuda

- func: sign(Tensor self) -> Tensor
  use_c10_dispatcher: full
  variants: function, method

- func: sign_(Tensor(a!) self) -> Tensor(a!)
  variants: method

- func: sign.out(Tensor self, *, Tensor(a!) out) -> Tensor(a!)
  dispatch:
    CPU, CUDA: sign_out

- func: signbit(Tensor self) -> Tensor
  use_c10_dispatcher: full
  variants: function, method

- func: signbit.out(Tensor self, *, Tensor(a!) out) -> Tensor(a!)
  dispatch:
    CPU: signbit_out
    CUDA: signbit_out

- func: dist(Tensor self, Tensor other, Scalar p=2) -> Tensor
  use_c10_dispatcher: full
  variants: method, function

- func: atan2.out(Tensor self, Tensor other, *, Tensor(a!) out) -> Tensor(a!)

- func: atan2(Tensor self, Tensor other) -> Tensor
  use_c10_dispatcher: full
  variants: method, function

- func: lerp.Scalar_out(Tensor self, Tensor end, Scalar weight, *, Tensor(a!) out) -> Tensor(a!)
  dispatch:
    CPU: lerp_cpu_scalar_out
    CUDA: lerp_cuda_scalar_out

- func: lerp.Tensor_out(Tensor self, Tensor end, Tensor weight, *, Tensor(a!) out) -> Tensor(a!)
  dispatch:
    CPU: lerp_cpu_tensor_out
    CUDA: lerp_cuda_tensor_out

- func: lerp.Scalar(Tensor self, Tensor end, Scalar weight) -> Tensor
  use_c10_dispatcher: full
  variants: method, function
  dispatch:
    CPU: lerp_cpu_scalar
    CUDA: lerp_cuda_scalar

- func: lerp.Tensor(Tensor self, Tensor end, Tensor weight) -> Tensor
  use_c10_dispatcher: full
  variants: method, function
  dispatch:
    CPU: lerp_cpu_tensor
    CUDA: lerp_cuda_tensor

- func: histc.out(Tensor self, int bins=100, Scalar min=0, Scalar max=0, *, Tensor(a!) out) -> Tensor(a!)
  dispatch:
    CPU: legacy::cpu::_th_histc_out
    CUDA: _histc_out_cuda

- func: histc(Tensor self, int bins=100, Scalar min=0, Scalar max=0) -> Tensor
  use_c10_dispatcher: full
  variants: method, function
  dispatch:
    CPU: legacy::cpu::_th_histc
    CUDA: _histc_cuda

- func: fmod.Scalar_out(Tensor self, Scalar other, *, Tensor(a!) out) -> Tensor(a!)
  dispatch:
    CPU: fmod_out
    CUDA: fmod_cuda_out

- func: fmod.Scalar(Tensor self, Scalar other) -> Tensor
  use_c10_dispatcher: full
  variants: method, function
  dispatch:
    CPU: fmod
    CUDA: fmod_cuda

- func: fmod.Tensor_out(Tensor self, Tensor other, *, Tensor(a!) out) -> Tensor(a!)
  dispatch:
    CPU: fmod_out
    CUDA: fmod_cuda_out

- func: fmod.Tensor(Tensor self, Tensor other) -> Tensor
  use_c10_dispatcher: full
  variants: method, function
  dispatch:
    CPU: fmod
    CUDA: fmod_cuda

- func: remainder.Scalar_out(Tensor self, Scalar other, *, Tensor(a!) out) -> Tensor(a!)
  dispatch:
    CPU, CUDA: remainder_out

- func: remainder.Scalar(Tensor self, Scalar other) -> Tensor
  use_c10_dispatcher: full
  variants: method, function
  dispatch:
    CPU, CUDA: remainder

- func: remainder.Tensor_out(Tensor self, Tensor other, *, Tensor(a!) out) -> Tensor(a!)
  dispatch:
    CPU, CUDA: remainder_out

- func: remainder.Tensor(Tensor self, Tensor other) -> Tensor
  use_c10_dispatcher: full
  variants: method, function
  dispatch:
    CPU, CUDA: remainder

- func: min.out(Tensor self, Tensor other, *, Tensor(a!) out) -> Tensor(a!)

- func: min.other(Tensor self, Tensor other) -> Tensor
  use_c10_dispatcher: full
  variants: method, function

- func: min(Tensor self) -> Tensor
  use_c10_dispatcher: full
  variants: method, function
  dispatch:
    CPU, CUDA: min
    QuantizedCPU: min_quantized_cpu

- func: max.out(Tensor self, Tensor other, *, Tensor(a!) out) -> Tensor(a!)

- func: max.other(Tensor self, Tensor other) -> Tensor
  use_c10_dispatcher: full
  variants: method, function

- func: max(Tensor self) -> Tensor
  use_c10_dispatcher: full
  variants: method, function
  dispatch:
    CPU, CUDA: max
    QuantizedCPU: max_quantized_cpu

# Return: (Tensor min, Tensor max)
- func: _min_max(Tensor self) -> (Tensor, Tensor)
  use_c10_dispatcher: full
  variants: function
  dispatch:
    CPU: _min_max

- func: median(Tensor self) -> Tensor
  use_c10_dispatcher: full
  variants: method, function
  dispatch:
    CPU: median_cpu
    CUDA: median_cuda

- func: sort.values(Tensor self, int dim=-1, bool descending=False, *, Tensor(a!) values, Tensor(b!) indices) -> (Tensor(a!) values, Tensor(b!) indices)
  dispatch:
    CPU: legacy::cpu::_th_sort_out
    CUDA: legacy::cuda::_th_sort_out

- func: sort(Tensor self, int dim=-1, bool descending=False) -> (Tensor values, Tensor indices)
  use_c10_dispatcher: full
  variants: method, function
  dispatch:
    CPU: legacy::cpu::_th_sort
    CUDA: legacy::cuda::_th_sort
    QuantizedCPU: sort_quantized_cpu

- func: sort.dimname_values(Tensor self, Dimname dim, bool descending=False, *, Tensor(a!) values, Tensor(b!) indices) -> (Tensor(a!) values, Tensor(b!) indices)

- func: sort.dimname(Tensor self, Dimname dim, bool descending=False) -> (Tensor values, Tensor indices)
  variants: method, function

- func: argsort(Tensor self, int dim=-1, bool descending=False) -> Tensor
  use_c10_dispatcher: full
  variants: method, function

- func: argsort.dimname(Tensor self, Dimname dim, bool descending=False) -> Tensor
  variants: method, function

- func: topk.values(Tensor self, int k, int dim=-1, bool largest=True, bool sorted=True, *, Tensor(a!) values, Tensor(b!) indices) ->(Tensor(a!) values, Tensor(b!) indices)
  dispatch:
    CPU: topk_out_cpu
    CUDA: legacy::cuda::_th_topk_out

- func: topk(Tensor self, int k, int dim=-1, bool largest=True, bool sorted=True) -> (Tensor values, Tensor indices)
  use_c10_dispatcher: full
  variants: method, function
  dispatch:
    CPU, CUDA: topk
    QuantizedCPU: topk_quantized_cpu

- func: all(Tensor self) -> Tensor
  use_c10_dispatcher: full
  variants: method, function

- func: any(Tensor self) -> Tensor
  use_c10_dispatcher: full
  variants: method, function
  dispatch:
    CPU, CUDA: any
    SparseCPU, SparseCUDA: any_sparse

- func: renorm.out(Tensor self, Scalar p, int dim, Scalar maxnorm, *, Tensor(a!) out) -> Tensor(a!)
  dispatch:
    CPU: legacy::cpu::_th_renorm_out
    CUDA: legacy::cuda::_th_renorm_out

- func: renorm(Tensor self, Scalar p, int dim, Scalar maxnorm) -> Tensor
  use_c10_dispatcher: full
  variants: method, function
  dispatch:
    CPU: legacy::cpu::_th_renorm
    CUDA: legacy::cuda::_th_renorm

- func: unfold(Tensor(a) self, int dimension, int size, int step) -> Tensor(a)
  use_c10_dispatcher: full
  variants: method
  device_guard: False
  dispatch:
    CPU, CUDA: unfold
    QuantizedCPU, QuantizedCUDA: unfold

- func: unfold_backward(Tensor grad_in, int[] input_sizes, int dim, int size, int step) -> Tensor
  use_c10_dispatcher: full
  variants: function
  dispatch:
    CPU, CUDA: unfold_backward

- func: equal(Tensor self, Tensor other) -> bool
  use_c10_dispatcher: full
  variants: method, function
  dispatch:
    CPU: cpu_equal
    CUDA: cuda_equal
    QuantizedCPU: equal_quantized_cpu

- func: pow.Tensor_Tensor_out(Tensor self, Tensor exponent, *, Tensor(a!) out) -> Tensor(a!)
  dispatch:
    CPU, CUDA: pow_out

- func: pow.Tensor_Tensor(Tensor self, Tensor exponent) -> Tensor
  use_c10_dispatcher: full
  variants: method, function
  dispatch:
    CPU, CUDA: pow

- func: pow.Scalar_out(Scalar self, Tensor exponent, *, Tensor(a!) out) -> Tensor(a!)
  dispatch:
    CPU, CUDA: pow_out

- func: pow.Scalar(Scalar self, Tensor exponent) -> Tensor
  use_c10_dispatcher: full
  dispatch:
    CPU, CUDA: pow

- func: normal_(Tensor(a!) self, float mean=0, float std=1, *, Generator? generator=None) -> Tensor(a!)
  variants: method

- func: normal.Tensor_float_out(Tensor mean, float std=1, *, Generator? generator=None, Tensor(a!) out) -> Tensor(a!)

- func: normal.Tensor_float(Tensor mean, float std=1, *, Generator? generator=None) -> Tensor

- func: normal.float_Tensor_out(float mean, Tensor std, *, Generator? generator=None, Tensor(a!) out) -> Tensor(a!)

- func: normal.float_Tensor(float mean, Tensor std, *, Generator? generator=None) -> Tensor

- func: normal.Tensor_Tensor_out(Tensor mean, Tensor std, *, Generator? generator=None, Tensor(a!) out) -> Tensor(a!)

- func: normal.Tensor_Tensor(Tensor mean, Tensor std, *, Generator? generator=None) -> Tensor

- func: normal.float_float(float mean, float std, int[] size, *, Generator? generator=None, ScalarType? dtype=None, Layout? layout=None, Device? device=None, bool? pin_memory=None) -> Tensor

- func: normal.float_float_out(float mean, float std, int[] size, *, Generator? generator=None, Tensor(a!) out) -> Tensor(a!)

- func: alias(Tensor(a) self) -> Tensor(a)
  use_c10_dispatcher: full
  variants: method, function

- func: _addr(Tensor self, Tensor vec1, Tensor vec2, *, Scalar beta=1, Scalar alpha=1) -> Tensor
  use_c10_dispatcher: full
  dispatch:
    CPU: legacy::cpu::_th_addr
    CUDA: addr_cuda

- func: _addr_(Tensor(a!) self, Tensor vec1, Tensor vec2, *, Scalar beta=1, Scalar alpha=1) -> Tensor(a!)
  dispatch:
    CPU: legacy::cpu::_th_addr_
    CUDA: addr__cuda

- func: _addr.out(Tensor self, Tensor vec1, Tensor vec2, *, Scalar beta=1, Scalar alpha=1, Tensor(a!) out) -> Tensor(a!)
  dispatch:
    CPU: legacy::cpu::_th_addr_out
    CUDA: addr_out_cuda

- func: _index_copy_(Tensor(a!) self, int dim, Tensor index, Tensor source) -> Tensor(a!)
  dispatch:
    CPU: legacy::cpu::_th_index_copy_
    CUDA: legacy::cuda::_th_index_copy_

- func: _cumsum(Tensor self, int dim) -> Tensor
  use_c10_dispatcher: full
  dispatch:
    CPU: _cumsum_cpu
    CUDA: _cumsum_cuda

- func: _cumsum.out(Tensor self, int dim, *, Tensor(a!) out) -> Tensor(a!)
  dispatch:
    CPU: _cumsum_out_cpu
    CUDA: _cumsum_out_cuda

- func: _cumprod(Tensor self, int dim) -> Tensor
  use_c10_dispatcher: full
  dispatch:
    CPU: _cumprod_cpu
    CUDA: _cumprod_cuda

- func: _cumprod.out(Tensor self, int dim, *, Tensor(a!) out) -> Tensor(a!)
  dispatch:
    CPU: _cumprod_out_cpu
    CUDA: _cumprod_out_cuda

- func: _var(Tensor self, bool unbiased=True) -> Tensor
  use_c10_dispatcher: full
  dispatch:
    CPU: legacy::cpu::_th_var
    CUDA: legacy::cuda::_th_var

- func: _std(Tensor self, bool unbiased=True) -> Tensor
  use_c10_dispatcher: full
  dispatch:
    CPU: legacy::cpu::_th_std
    CUDA: legacy::cuda::_th_std

- func: _amp_non_finite_check_and_unscale_(Tensor(a!) self, Tensor(b!) found_inf, Tensor inv_scale) -> ()
  variants: function
  dispatch:
    CUDA: _amp_non_finite_check_and_unscale_cuda_

- func: _amp_update_scale(Tensor(a!) growth_tracker, Tensor current_scale, Tensor found_inf, float scale_growth_factor, float scale_backoff_factor, int growth_interval) -> Tensor
  variants: function
  dispatch:
    CUDA: _amp_update_scale_cuda

- func: _cat(Tensor[] tensors, int dim=0) -> Tensor
  use_c10_dispatcher: full
  dispatch:
    CPU: _cat_cpu
    CUDA: cat_cuda
    QuantizedCPU: cat_quantized_cpu

- func: _cat.out(Tensor[] tensors, int dim=0, *, Tensor(a!) out) -> Tensor(a!)
  dispatch:
    CPU: _cat_out_cpu
    CUDA: cat_out_cuda
    QuantizedCPU: cat_out_quantized_cpu

- func: _mode(Tensor self, int dim=-1, bool keepdim=False) -> (Tensor, Tensor)
  use_c10_dispatcher: full
  dispatch:
    CPU: legacy::cpu::_th_mode
    CUDA: legacy::cuda::_th_mode

- func: _mode.values(Tensor self, int dim=-1, bool keepdim=False, *, Tensor(a!) values, Tensor(b!) indices) -> (Tensor(a!), Tensor(b!))
  dispatch:
    CPU: legacy::cpu::_th_mode_out
    CUDA: legacy::cuda::_th_mode_out

- func: bucketize.Tensor(Tensor self, Tensor boundaries, *, bool out_int32=False, bool right=False) -> Tensor
  use_c10_dispatcher: full
  dispatch:
    CPU: bucketize_cpu
    CUDA: bucketize_cuda

- func: bucketize.Tensor_out(Tensor self, Tensor boundaries, *, bool out_int32=False, bool right=False, Tensor(a!) out) -> Tensor(a!)
  dispatch:
    CPU: bucketize_out_cpu
    CUDA: bucketize_out_cuda

- func: bucketize.Scalar(Scalar self, Tensor boundaries, *, bool out_int32=False, bool right=False) -> Tensor
  use_c10_dispatcher: full
  dispatch:
    CPU: bucketize_cpu
    CUDA: bucketize_cuda

- func: searchsorted.Tensor(Tensor sorted_sequence, Tensor self, *, bool out_int32=False, bool right=False) -> Tensor
  use_c10_dispatcher: full
  dispatch:
    CPU: searchsorted_cpu
    CUDA: searchsorted_cuda

- func: searchsorted.Tensor_out(Tensor sorted_sequence, Tensor self, *, bool out_int32=False, bool right=False, Tensor(a!) out) -> Tensor(a!)
  dispatch:
    CPU: searchsorted_out_cpu
    CUDA: searchsorted_out_cuda

- func: searchsorted.Scalar(Tensor sorted_sequence, Scalar self, *, bool out_int32=False, bool right=False) -> Tensor
  use_c10_dispatcher: full
  dispatch:
    CPU: searchsorted_cpu
    CUDA: searchsorted_cuda

## NN wrappers

- func: mse_loss.out(Tensor self, Tensor target, int reduction=Mean, *, Tensor(a!) out) -> Tensor(a!)
  python_module: nn

- func: mse_loss(Tensor self, Tensor target, int reduction=Mean) -> Tensor
  use_c10_dispatcher: full
  python_module: nn

- func: mse_loss_backward.grad_input(Tensor grad_output, Tensor self, Tensor target, int reduction, *, Tensor(a!) grad_input) -> Tensor(a!)
  python_module: nn
  dispatch:
    CPU, CUDA: mse_loss_backward_out

- func: mse_loss_backward(Tensor grad_output, Tensor self, Tensor target, int reduction) -> Tensor
  use_c10_dispatcher: full
  python_module: nn
  dispatch:
    CPU, CUDA: mse_loss_backward

- func: l1_loss.out(Tensor self, Tensor target, int reduction=Mean, *, Tensor(a!) out) -> Tensor(a!)
  python_module: nn

- func: l1_loss(Tensor self, Tensor target, int reduction=Mean) -> Tensor
  use_c10_dispatcher: full
  python_module: nn

- func: l1_loss_backward.grad_input(Tensor grad_output, Tensor self, Tensor target, int reduction, *, Tensor(a!) grad_input) -> Tensor(a!)
  python_module: nn
  dispatch:
    CPU, CUDA: l1_loss_backward_out

- func: l1_loss_backward(Tensor grad_output, Tensor self, Tensor target, int reduction) -> Tensor
  use_c10_dispatcher: full
  python_module: nn

- func: multi_margin_loss.out(Tensor self, Tensor target, Scalar p=1, Scalar margin=1, Tensor? weight=None, int reduction=Mean, *, Tensor(a!) out) -> Tensor(a!)
  python_module: nn
  dispatch:
    CPU: multi_margin_loss_cpu_out
    CUDA: legacy::cuda::_thnn_multi_margin_loss_forward_out

- func: multi_margin_loss(Tensor self, Tensor target, Scalar p=1, Scalar margin=1, Tensor? weight=None, int reduction=Mean) -> Tensor
  use_c10_dispatcher: full
  python_module: nn
  dispatch:
    CPU: multi_margin_loss_cpu
    CUDA: legacy::cuda::_thnn_multi_margin_loss_forward

- func: multi_margin_loss_backward.grad_input(Tensor grad_output, Tensor self, Tensor target, Scalar p, Scalar margin, Tensor? weight=None, int reduction=Mean, *, Tensor(a!) grad_input) -> Tensor(a!)
  python_module: nn
  dispatch:
    CPU: multi_margin_loss_cpu_backward_out
    CUDA: legacy::cuda::_thnn_multi_margin_loss_backward_out

- func: multi_margin_loss_backward(Tensor grad_output, Tensor self, Tensor target, Scalar p, Scalar margin, Tensor? weight=None, int reduction=Mean) -> Tensor
  use_c10_dispatcher: full
  python_module: nn
  dispatch:
    CPU: multi_margin_loss_cpu_backward
    CUDA: legacy::cuda::_thnn_multi_margin_loss_backward

- func: multilabel_margin_loss.out(Tensor self, Tensor target, int reduction=Mean, *, Tensor(a!) out) -> Tensor(a!)
  python_module: nn

- func: multilabel_margin_loss(Tensor self, Tensor target, int reduction=Mean) -> Tensor
  use_c10_dispatcher: full
  python_module: nn

- func: multilabel_margin_loss_forward.output(Tensor self, Tensor target, int reduction, *, Tensor(a!) output, Tensor(b!) is_target) -> (Tensor(a!), Tensor(b!))
  python_module: nn
  dispatch:
    CPU: multilabel_margin_loss_forward_out_cpu
    CUDA: legacy::cuda::_thnn_multilabel_margin_loss_forward_out

- func: multilabel_margin_loss_forward(Tensor self, Tensor target, int reduction) -> (Tensor output, Tensor is_target)
  use_c10_dispatcher: full
  python_module: nn
  dispatch:
    CPU: multilabel_margin_loss_forward_cpu
    CUDA: legacy::cuda::_thnn_multilabel_margin_loss_forward

- func: multilabel_margin_loss_backward.grad_input(Tensor grad_output, Tensor self, Tensor target, int reduction, Tensor is_target, *, Tensor(a!) grad_input) -> Tensor(a!)
  python_module: nn
  dispatch:
    CPU: multilabel_margin_loss_backward_cpu_out
    CUDA: legacy::cuda::_thnn_multilabel_margin_loss_backward_out

- func: multilabel_margin_loss_backward(Tensor grad_output, Tensor self, Tensor target, int reduction, Tensor is_target) -> Tensor
  use_c10_dispatcher: full
  python_module: nn
  dispatch:
    CPU: multilabel_margin_loss_backward_cpu
    CUDA: legacy::cuda::_thnn_multilabel_margin_loss_backward

- func: nll_loss.out(Tensor self, Tensor target, Tensor? weight=None, int reduction=Mean, int ignore_index=-100, *, Tensor(a!) out) -> Tensor(a!)
  python_module: nn

- func: nll_loss(Tensor self, Tensor target, Tensor? weight=None, int reduction=Mean, int ignore_index=-100) -> Tensor
  use_c10_dispatcher: full
  python_module: nn

- func: nll_loss_forward.output(Tensor self, Tensor target, Tensor? weight, int reduction, int ignore_index, *, Tensor(a!) output, Tensor(b!) total_weight) -> (Tensor(a!), Tensor(b!))
  python_module: nn
  dispatch:
    CPU: nll_loss_forward_out_cpu
    CUDA: legacy::cuda::_thnn_nll_loss_forward_out

- func: nll_loss_forward(Tensor self, Tensor target, Tensor? weight, int reduction, int ignore_index) -> (Tensor output, Tensor total_weight)
  use_c10_dispatcher: full
  python_module: nn
  dispatch:
    CPU: nll_loss_forward_cpu
    CUDA: legacy::cuda::_thnn_nll_loss_forward

- func: nll_loss_backward.grad_input(Tensor grad_output, Tensor self, Tensor target, Tensor? weight, int reduction, int ignore_index, Tensor total_weight, *, Tensor(a!) grad_input) -> Tensor(a!)
  python_module: nn
  dispatch:
    CPU: nll_loss_backward_out_cpu
    CUDA: legacy::cuda::_thnn_nll_loss_backward_out

- func: nll_loss_backward(Tensor grad_output, Tensor self, Tensor target, Tensor? weight, int reduction, int ignore_index, Tensor total_weight) -> Tensor
  use_c10_dispatcher: full
  python_module: nn
  dispatch:
    CPU: nll_loss_backward_cpu
    CUDA: legacy::cuda::_thnn_nll_loss_backward

- func: nll_loss2d.out(Tensor self, Tensor target, Tensor? weight=None, int reduction=Mean, int ignore_index=-100, *, Tensor(a!) out) -> Tensor(a!)
  python_module: nn

- func: nll_loss2d(Tensor self, Tensor target, Tensor? weight=None, int reduction=Mean, int ignore_index=-100) -> Tensor
  use_c10_dispatcher: full
  python_module: nn

- func: nll_loss2d_forward.output(Tensor self, Tensor target, Tensor? weight, int reduction, int ignore_index, *, Tensor(a!) output, Tensor(b!) total_weight) -> (Tensor(a!), Tensor(b!))
  python_module: nn
  dispatch:
    CPU: nll_loss2d_forward_out_cpu
    CUDA: legacy::cuda::_thnn_nll_loss2d_forward_out

- func: nll_loss2d_forward(Tensor self, Tensor target, Tensor? weight, int reduction, int ignore_index) -> (Tensor output, Tensor total_weight)
  use_c10_dispatcher: full
  python_module: nn
  dispatch:
    CPU: nll_loss2d_forward_cpu
    CUDA: legacy::cuda::_thnn_nll_loss2d_forward

- func: nll_loss2d_backward.grad_input(Tensor grad_output, Tensor self, Tensor target, Tensor? weight, int reduction, int ignore_index, Tensor total_weight, *, Tensor(a!) grad_input) -> Tensor(a!)
  python_module: nn
  dispatch:
    CPU: nll_loss2d_backward_out_cpu
    CUDA: legacy::cuda::_thnn_nll_loss2d_backward_out

- func: nll_loss2d_backward(Tensor grad_output, Tensor self, Tensor target, Tensor? weight, int reduction, int ignore_index, Tensor total_weight) -> Tensor
  use_c10_dispatcher: full
  python_module: nn
  dispatch:
    CPU: nll_loss2d_backward_cpu
    CUDA: legacy::cuda::_thnn_nll_loss2d_backward

- func: smooth_l1_loss.out(Tensor self, Tensor target, int reduction=Mean, *, Tensor(a!) out) -> Tensor(a!)
  python_module: nn
  dispatch:
    CPU: smooth_l1_loss_out
    CUDA: smooth_l1_loss_out

- func: smooth_l1_loss(Tensor self, Tensor target, int reduction=Mean) -> Tensor
  use_c10_dispatcher: full
  python_module: nn

- func: smooth_l1_loss_backward.grad_input(Tensor grad_output, Tensor self, Tensor target, int reduction, *, Tensor(a!) grad_input) -> Tensor(a!)
  python_module: nn
  dispatch:
    CPU: smooth_l1_loss_backward_out
    CUDA: smooth_l1_loss_backward_out

- func: smooth_l1_loss_backward(Tensor grad_output, Tensor self, Tensor target, int reduction) -> Tensor
  use_c10_dispatcher: full
  python_module: nn

- func: soft_margin_loss.out(Tensor self, Tensor target, int reduction=Mean, *, Tensor(a!) out) -> Tensor(a!)
  python_module: nn

- func: soft_margin_loss(Tensor self, Tensor target, int reduction=Mean) -> Tensor
  use_c10_dispatcher: full
  python_module: nn

- func: soft_margin_loss_backward.grad_input(Tensor grad_output, Tensor self, Tensor target, int reduction, *, Tensor(a!) grad_input) -> Tensor(a!)
  python_module: nn

- func: soft_margin_loss_backward(Tensor grad_output, Tensor self, Tensor target, int reduction) -> Tensor
  use_c10_dispatcher: full
  python_module: nn

- func: elu.out(Tensor self, Scalar alpha=1, Scalar scale=1, Scalar input_scale=1, *, Tensor(a!) out) -> Tensor(a!)
  python_module: nn

- func: elu(Tensor self, Scalar alpha=1, Scalar scale=1, Scalar input_scale=1) -> Tensor
  use_c10_dispatcher: full
  python_module: nn

- func: elu_backward.grad_input(Tensor grad_output, Scalar alpha, Scalar scale, Scalar input_scale, Tensor output, *, Tensor(a!) grad_input) -> Tensor(a!)
  python_module: nn
  dispatch:
    CPU, CUDA: elu_backward_out

- func: elu_backward(Tensor grad_output, Scalar alpha, Scalar scale, Scalar input_scale, Tensor output) -> Tensor
  use_c10_dispatcher: full
  python_module: nn

- func: elu_(Tensor(a!) self, Scalar alpha=1, Scalar scale=1, Scalar input_scale=1) -> Tensor(a!)
  python_module: nn

- func: glu.out(Tensor self, int dim=-1, *, Tensor(a!) out) -> Tensor(a!)
  python_module: nn
  dispatch:
    CPU: glu_out
    CUDA: legacy::cuda::_thnn_glu_forward_out

- func: glu(Tensor self, int dim=-1) -> Tensor
  use_c10_dispatcher: full
  python_module: nn
  dispatch:
    CPU: glu
    CUDA: legacy::cuda::_thnn_glu_forward

- func: glu_backward.grad_input(Tensor grad_output, Tensor self, int dim, *, Tensor(a!) grad_input) -> Tensor(a!)
  python_module: nn
  dispatch:
    CPU: glu_backward_out
    CUDA: legacy::cuda::_thnn_glu_backward_out

- func: glu_backward(Tensor grad_output, Tensor self, int dim) -> Tensor
  use_c10_dispatcher: full
  python_module: nn
  dispatch:
    CPU: glu_backward
    CUDA: legacy::cuda::_thnn_glu_backward

- func: hardsigmoid.out(Tensor self, *, Tensor(a!) out) -> Tensor(a!)
  python_module: nn

- func: hardsigmoid(Tensor self) -> Tensor
  use_c10_dispatcher: full
  python_module: nn
  dispatch:
    CPU, CUDA: hardsigmoid
    QuantizedCPU: hardsigmoid_quantized_cpu

- func: hardsigmoid_(Tensor(a!) self) -> Tensor(a!)
  python_module: nn

- func: hardsigmoid_backward(Tensor grad_output, Tensor self) -> Tensor
  use_c10_dispatcher: full
  python_module: nn
  dispatch:
    CPU, CUDA: hardsigmoid_backward

- func: hardtanh.out(Tensor self, Scalar min_val=-1, Scalar max_val=1, *, Tensor(a!) out) -> Tensor(a!)
  python_module: nn
  dispatch:
    CPU, CUDA: hardtanh_out
    QuantizedCPU: hardtanh_out_quantized_cpu

- func: hardtanh(Tensor self, Scalar min_val=-1, Scalar max_val=1) -> Tensor
  use_c10_dispatcher: full
  python_module: nn
  dispatch:
    CPU, CUDA: hardtanh
    QuantizedCPU: hardtanh_quantized_cpu

- func: hardtanh_backward.grad_input(Tensor grad_output, Tensor self, Scalar min_val, Scalar max_val, *, Tensor(a!) grad_input) -> Tensor(a!)
  python_module: nn
  dispatch:
    CPU, CUDA: hardtanh_backward_out

- func: hardtanh_backward(Tensor grad_output, Tensor self, Scalar min_val, Scalar max_val) -> Tensor
  use_c10_dispatcher: full
  python_module: nn

- func: hardtanh_(Tensor(a!) self, Scalar min_val=-1, Scalar max_val=1) -> Tensor(a!)
  python_module: nn
  dispatch:
    CPU, CUDA: hardtanh_
    QuantizedCPU: hardtanh_quantized_cpu_
    Vulkan: vulkan_hardtanh_

- func: hardswish.out(Tensor self, *, Tensor(a!) out) -> Tensor(a!)
  python_module: nn

- func: hardswish(Tensor self) -> Tensor
  use_c10_dispatcher: full
  python_module: nn

- func: hardswish_(Tensor(a!) self) -> Tensor(a!)
  python_module: nn

- func: hardswish_backward(Tensor grad_output, Tensor self) -> Tensor
  use_c10_dispatcher: full
  python_module: nn
  dispatch:
    CPU, CUDA: hardswish_backward

- func: leaky_relu.out(Tensor self, Scalar negative_slope=0.01, *, Tensor(a!) out) -> Tensor(a!)
  python_module: nn
  dispatch:
    CPU, CUDA: leaky_relu_out
    QuantizedCPU: leaky_relu_out_quantized_cpu

- func: leaky_relu(Tensor self, Scalar negative_slope=0.01) -> Tensor
  use_c10_dispatcher: full
  python_module: nn
  dispatch:
    CPU, CUDA: leaky_relu
    QuantizedCPU: heaky_relu_quantized_cpu

- func: leaky_relu_backward(Tensor grad_output, Tensor self, Scalar negative_slope, bool self_is_result) -> Tensor
  use_c10_dispatcher: full
  python_module: nn

- func: leaky_relu_(Tensor(a!) self, Scalar negative_slope=0.01) -> Tensor(a!)
  python_module: nn
  dispatch:
    CPU, CUDA: leaky_relu_
    QuantizedCPU: leaky_relu_quantized_cpu_

- func: log_sigmoid.out(Tensor self, *, Tensor(a!) out) -> Tensor(a!)
  python_module: nn

- func: log_sigmoid(Tensor self) -> Tensor
  use_c10_dispatcher: full
  python_module: nn

- func: log_sigmoid_forward.output(Tensor self, *, Tensor(a!) output, Tensor(b!) buffer) -> (Tensor(a!), Tensor(b!))
  python_module: nn
  dispatch:
    CPU: log_sigmoid_forward_out_cpu
    CUDA: legacy::cuda::_thnn_log_sigmoid_forward_out

- func: log_sigmoid_forward(Tensor self) -> (Tensor output, Tensor buffer)
  use_c10_dispatcher: full
  python_module: nn
  dispatch:
    CPU: log_sigmoid_forward_cpu
    CUDA: legacy::cuda::_thnn_log_sigmoid_forward

- func: log_sigmoid_backward.grad_input(Tensor grad_output, Tensor self, Tensor buffer, *, Tensor(a!) grad_input) -> Tensor(a!)
  python_module: nn
  dispatch:
    CPU: log_sigmoid_backward_out_cpu
    CUDA: legacy::cuda::_thnn_log_sigmoid_backward_out

- func: log_sigmoid_backward(Tensor grad_output, Tensor self, Tensor buffer) -> Tensor
  use_c10_dispatcher: full
  python_module: nn
  dispatch:
    CPU: log_sigmoid_backward_cpu
    CUDA: legacy::cuda::_thnn_log_sigmoid_backward

- func: rrelu_with_noise.out(Tensor self, Tensor noise, Scalar lower=0.125, Scalar upper=0.3333333333333333, bool training=False, Generator? generator=None, *, Tensor(a!) out) -> Tensor(a!)
  python_module: nn
  dispatch:
    CPU: rrelu_with_noise_out_cpu
    CUDA: legacy::cuda::_thnn_rrelu_with_noise_forward_out

- func: rrelu_with_noise(Tensor self, Tensor noise, Scalar lower=0.125, Scalar upper=0.3333333333333333, bool training=False, Generator? generator=None) -> Tensor
  python_module: nn
  dispatch:
    CPU: rrelu_with_noise_cpu
    CUDA: legacy::cuda::_thnn_rrelu_with_noise_forward

- func: rrelu_with_noise_backward(Tensor grad_output, Tensor self, Tensor noise, Scalar lower, Scalar upper, bool training, bool self_is_result) -> Tensor
  use_c10_dispatcher: full
  python_module: nn

- func: rrelu_with_noise_(Tensor(a!) self, Tensor noise, Scalar lower=0.125, Scalar upper=0.3333333333333333, bool training=False, Generator? generator=None) -> Tensor(a!)
  python_module: nn
  dispatch:
    CPU: rrelu_with_noise_cpu_
    CUDA: legacy::cuda::_thnn_rrelu_with_noise_forward_

- func: softplus.out(Tensor self, Scalar beta=1, Scalar threshold=20, *, Tensor(a!) out) -> Tensor(a!)
  python_module: nn

- func: softplus(Tensor self, Scalar beta=1, Scalar threshold=20) -> Tensor
  use_c10_dispatcher: full
  python_module: nn

- func: softplus_backward.grad_input(Tensor grad_output, Tensor self, Scalar beta, Scalar threshold, Tensor output, *, Tensor(a!) grad_input) -> Tensor(a!)
  python_module: nn
  dispatch:
    CPU, CUDA: softplus_backward_out

- func: softplus_backward(Tensor grad_output, Tensor self, Scalar beta, Scalar threshold, Tensor output) -> Tensor
  use_c10_dispatcher: full
  python_module: nn

- func: softshrink.out(Tensor self, Scalar lambd=0.5, *, Tensor(a!) out) -> Tensor(a!)
  python_module: nn

- func: softshrink(Tensor self, Scalar lambd=0.5) -> Tensor
  use_c10_dispatcher: full
  python_module: nn

- func: softshrink_backward.grad_input(Tensor grad_output, Tensor self, Scalar lambd, *, Tensor(a!) grad_input) -> Tensor(a!)
  python_module: nn
  dispatch:
    CPU, CUDA: softshrink_backward_out

- func: softshrink_backward(Tensor grad_output, Tensor self, Scalar lambd) -> Tensor
  use_c10_dispatcher: full
  python_module: nn

- func: adaptive_avg_pool2d.out(Tensor self, int[2] output_size, *, Tensor(a!) out) -> Tensor(a!)
  python_module: nn
  dispatch:
    CPU, CUDA: adaptive_avg_pool2d_out_cpu
    MkldnnCPU: mkldnn_adaptive_avg_pool2d_out

- func: adaptive_avg_pool2d(Tensor self, int[2] output_size) -> Tensor
  use_c10_dispatcher: full
  python_module: nn

- func: mkldnn_adaptive_avg_pool2d(Tensor self, int[2] output_size) -> Tensor
  use_c10_dispatcher: full
  dispatch:
    MkldnnCPU: mkldnn_adaptive_avg_pool2d

- func: _adaptive_avg_pool2d(Tensor self, int[2] output_size) -> Tensor
  use_c10_dispatcher: full
  dispatch:
    CPU: adaptive_avg_pool2d_cpu
    CUDA: adaptive_avg_pool2d_cuda
    QuantizedCPU: adaptive_avg_pool2d_quantized_cpu

- func: _adaptive_avg_pool2d_backward(Tensor grad_output, Tensor self) -> Tensor
  use_c10_dispatcher: full
  python_module: nn
  dispatch:
    CPU: adaptive_avg_pool2d_backward_cpu
    CUDA: adaptive_avg_pool2d_backward_cuda

- func: adaptive_avg_pool3d.out(Tensor self, int[3] output_size, *, Tensor(a!) out) -> Tensor(a!)
  python_module: nn
  dispatch:
    CPU: adaptive_avg_pool3d_out_cpu
    CUDA: adaptive_avg_pool3d_out_cuda
    QuantizedCPU: adaptive_avg_pool3d_out_quantized_cpu

- func: adaptive_avg_pool3d(Tensor self, int[3] output_size) -> Tensor
  use_c10_dispatcher: full
  python_module: nn
  dispatch:
    CPU: adaptive_avg_pool3d_cpu
    CUDA: adaptive_avg_pool3d_cuda
    QuantizedCPU: adaptive_avg_pool3d_quantized_cpu

- func: adaptive_avg_pool3d_backward.grad_input(Tensor grad_output, Tensor self, *, Tensor(a!) grad_input) -> Tensor(a!)
  python_module: nn
  dispatch:
    CPU: adaptive_avg_pool3d_backward_out_cpu
    CUDA: adaptive_avg_pool3d_backward_out_cuda

- func: adaptive_avg_pool3d_backward(Tensor grad_output, Tensor self) -> Tensor
  use_c10_dispatcher: full
  python_module: nn
  dispatch:
    CPU: adaptive_avg_pool3d_backward_cpu
    CUDA: adaptive_avg_pool3d_backward_cuda

# Return: (Tensor output, Tensor indices)
- func: adaptive_max_pool2d.out(Tensor self, int[2] output_size, *, Tensor(a!) out, Tensor(b!) indices) -> (Tensor(a!), Tensor(b!))
  python_module: nn
  dispatch:
    CPU: adaptive_max_pool2d_out_cpu
    CUDA: adaptive_max_pool2d_out_cuda

# Return: (Tensor output, Tensor indices)
- func: adaptive_max_pool2d(Tensor self, int[2] output_size) -> (Tensor, Tensor)
  use_c10_dispatcher: full
  python_module: nn
  dispatch:
    CPU: adaptive_max_pool2d_cpu
    CUDA: adaptive_max_pool2d_cuda

- func: adaptive_max_pool2d_backward.grad_input(Tensor grad_output, Tensor self, Tensor indices, *, Tensor(a!) grad_input) -> Tensor(a!)
  python_module: nn
  dispatch:
    CPU: adaptive_max_pool2d_backward_out_cpu
    CUDA: adaptive_max_pool2d_backward_out_cuda

- func: adaptive_max_pool2d_backward(Tensor grad_output, Tensor self, Tensor indices) -> Tensor
  use_c10_dispatcher: full
  python_module: nn
  dispatch:
    CPU: adaptive_max_pool2d_backward_cpu
    CUDA: adaptive_max_pool2d_backward_cuda

# Return: (Tensor output, Tensor indices)
- func: adaptive_max_pool3d.out(Tensor self, int[3] output_size, *, Tensor(a!) out, Tensor(b!) indices) -> (Tensor(a!), Tensor(b!))
  python_module: nn
  dispatch:
    CPU: adaptive_max_pool3d_out_cpu
    CUDA: adaptive_max_pool3d_out_cuda

# Return: (Tensor output, Tensor indices)
- func: adaptive_max_pool3d(Tensor self, int[3] output_size) -> (Tensor, Tensor)
  use_c10_dispatcher: full
  python_module: nn
  dispatch:
    CPU: adaptive_max_pool3d_cpu
    CUDA: adaptive_max_pool3d_cuda

- func: adaptive_max_pool3d_backward.grad_input(Tensor grad_output, Tensor self, Tensor indices, *, Tensor(a!) grad_input) -> Tensor(a!)
  python_module: nn
  dispatch:
    CPU: adaptive_max_pool3d_backward_out_cpu
    CUDA: adaptive_max_pool3d_backward_out_cuda

- func: adaptive_max_pool3d_backward(Tensor grad_output, Tensor self, Tensor indices) -> Tensor
  use_c10_dispatcher: full
  python_module: nn
  dispatch:
    CPU: adaptive_max_pool3d_backward_cpu
    CUDA: adaptive_max_pool3d_backward_cuda

- func: avg_pool2d.out(Tensor self, int[2] kernel_size, int[2] stride=[], int[2] padding=0, bool ceil_mode=False, bool count_include_pad=True, int? divisor_override=None, *, Tensor(a!) out) -> Tensor(a!)
  python_module: nn
  dispatch:
    CPU: avg_pool2d_out_cpu
    CUDA: avg_pool2d_out_cuda
    MkldnnCPU: mkldnn_avg_pool2d_out

- func: avg_pool2d(Tensor self, int[2] kernel_size, int[2] stride=[], int[2] padding=0, bool ceil_mode=False, bool count_include_pad=True, int? divisor_override=None) -> Tensor
  use_c10_dispatcher: full
  python_module: nn
  dispatch:
    CPU: avg_pool2d_cpu
    CUDA: avg_pool2d_cuda
    MkldnnCPU: mkldnn_avg_pool2d
    QuantizedCPU: avg_pool2d_quantized_cpu

- func: avg_pool2d_backward.grad_input(Tensor grad_output, Tensor self, int[2] kernel_size, int[2] stride, int[2] padding, bool ceil_mode, bool count_include_pad, int? divisor_override, *, Tensor(a!) grad_input) -> Tensor(a!)
  python_module: nn
  dispatch:
    CPU: avg_pool2d_backward_out_cpu
    CUDA: avg_pool2d_backward_out_cuda

- func: avg_pool2d_backward(Tensor grad_output, Tensor self, int[2] kernel_size, int[2] stride, int[2] padding, bool ceil_mode, bool count_include_pad, int? divisor_override) -> Tensor
  use_c10_dispatcher: full
  python_module: nn
  dispatch:
    CPU: avg_pool2d_backward_cpu
    CUDA: avg_pool2d_backward_cuda

- func: avg_pool3d.out(Tensor self, int[3] kernel_size, int[3] stride=[], int[3] padding=0, bool ceil_mode=False, bool count_include_pad=True, int? divisor_override=None, *, Tensor(a!) out) -> Tensor(a!)
  python_module: nn
  dispatch:
    CPU: avg_pool3d_out_cpu
    CUDA: avg_pool3d_out_cuda
    MkldnnCPU: mkldnn_avg_pool3d_out

- func: avg_pool3d(Tensor self, int[3] kernel_size, int[3] stride=[], int[3] padding=0, bool ceil_mode=False, bool count_include_pad=True, int? divisor_override=None) -> Tensor
  use_c10_dispatcher: full
  python_module: nn
  dispatch:
    CPU: avg_pool3d_cpu
    CUDA: avg_pool3d_cuda
    MkldnnCPU: mkldnn_avg_pool3d
    QuantizedCPU: avg_pool3d_quantized_cpu

- func: avg_pool3d_backward.grad_input(Tensor grad_output, Tensor self, int[3] kernel_size, int[3] stride, int[3] padding, bool ceil_mode, bool count_include_pad, int? divisor_override, *, Tensor(a!) grad_input) -> Tensor(a!)
  python_module: nn
  dispatch:
    CPU: avg_pool3d_backward_out_cpu
    CUDA: avg_pool3d_backward_out_cuda

- func: avg_pool3d_backward(Tensor grad_output, Tensor self, int[3] kernel_size, int[3] stride, int[3] padding, bool ceil_mode, bool count_include_pad, int? divisor_override) -> Tensor
  use_c10_dispatcher: full
  python_module: nn
  dispatch:
    CPU: avg_pool3d_backward_cpu
    CUDA: avg_pool3d_backward_cuda

# Return: (Tensor output, Tensor indices)
- func: fractional_max_pool2d.output(Tensor self, int[2] kernel_size, int[2] output_size, Tensor random_samples, *, Tensor(a!) output, Tensor(b!) indices) -> (Tensor(a!), Tensor(b!))
  python_module: nn
  dispatch:
    CPU: fractional_max_pool2d_out_cpu
    CUDA: fractional_max_pool2d_out_cuda

# Return: (Tensor output, Tensor indices)
- func: fractional_max_pool2d(Tensor self, int[2] kernel_size, int[2] output_size, Tensor random_samples) -> (Tensor, Tensor)
  use_c10_dispatcher: full
  python_module: nn
  dispatch:
    CPU: fractional_max_pool2d_cpu
    CUDA: fractional_max_pool2d_cuda

- func: fractional_max_pool2d_backward.grad_input(Tensor grad_output, Tensor self, int[2] kernel_size, int[2] output_size, Tensor indices, *, Tensor(a!) grad_input) -> Tensor(a!)
  python_module: nn
  dispatch:
    CPU: fractional_max_pool2d_backward_out_cpu
    CUDA: fractional_max_pool2d_backward_out_cuda

- func: fractional_max_pool2d_backward(Tensor grad_output, Tensor self, int[2] kernel_size, int[2] output_size, Tensor indices) -> Tensor
  use_c10_dispatcher: full
  python_module: nn
  dispatch:
    CPU: fractional_max_pool2d_backward_cpu
    CUDA: fractional_max_pool2d_backward_cuda

# Return: (Tensor output, Tensor indices)
- func: fractional_max_pool3d.output(Tensor self, int[3] kernel_size, int[3] output_size, Tensor random_samples, *, Tensor(a!) output, Tensor(b!) indices) -> (Tensor(a!), Tensor(b!))
  python_module: nn
  dispatch:
    CPU: fractional_max_pool3d_out_cpu
    CUDA: fractional_max_pool3d_out_cuda

# Return: (Tensor output, Tensor indices)
- func: fractional_max_pool3d(Tensor self, int[3] kernel_size, int[3] output_size, Tensor random_samples) -> (Tensor, Tensor)
  use_c10_dispatcher: full
  python_module: nn
  dispatch:
    CPU: fractional_max_pool3d_cpu
    CUDA: fractional_max_pool3d_cuda

- func: fractional_max_pool3d_backward.grad_input(Tensor grad_output, Tensor self, int[3] kernel_size, int[3] output_size, Tensor indices, *, Tensor(a!) grad_input) -> Tensor(a!)
  python_module: nn
  dispatch:
    CPU: fractional_max_pool3d_backward_out_cpu
    CUDA: fractional_max_pool3d_backward_out_cuda

- func: fractional_max_pool3d_backward(Tensor grad_output, Tensor self, int[3] kernel_size, int[3] output_size, Tensor indices) -> Tensor
  use_c10_dispatcher: full
  python_module: nn
  dispatch:
    CPU: fractional_max_pool3d_backward_cpu
    CUDA: fractional_max_pool3d_backward_cuda

# Return: (Tensor output, Tensor indices)
- func: max_pool2d_with_indices.out(Tensor self, int[2] kernel_size, int[2] stride=[], int[2] padding=0, int[2] dilation=1, bool ceil_mode=False, *, Tensor(a!) out, Tensor(b!) indices) -> (Tensor(a!), Tensor(b!))
  python_module: nn
  dispatch:
    CPU: max_pool2d_with_indices_out_cpu
    CUDA: max_pool2d_with_indices_out_cuda

# Return: (Tensor output, Tensor indices)
- func: max_pool2d_with_indices(Tensor self, int[2] kernel_size, int[2] stride=[], int[2] padding=0, int[2] dilation=1, bool ceil_mode=False) -> (Tensor, Tensor)
  use_c10_dispatcher: full
  python_module: nn
  dispatch:
    CPU: max_pool2d_with_indices_cpu
    CUDA: max_pool2d_with_indices_cuda

- func: max_pool2d_with_indices_backward.grad_input(Tensor grad_output, Tensor self, int[2] kernel_size, int[2] stride, int[2] padding, int[2] dilation, bool ceil_mode, Tensor indices, *, Tensor(a!) grad_input) -> Tensor(a!)
  python_module: nn
  dispatch:
    CPU: max_pool2d_with_indices_backward_out_cpu
    CUDA: max_pool2d_with_indices_backward_out_cuda

- func: max_pool2d_with_indices_backward(Tensor grad_output, Tensor self, int[2] kernel_size, int[2] stride, int[2] padding, int[2] dilation, bool ceil_mode, Tensor indices) -> Tensor
  use_c10_dispatcher: full
  python_module: nn
  dispatch:
    CPU: max_pool2d_with_indices_backward_cpu
    CUDA: max_pool2d_with_indices_backward_cuda

# Return: (Tensor output, Tensor indices)
- func: max_pool3d_with_indices.out(Tensor self, int[3] kernel_size, int[3] stride=[], int[3] padding=0, int[3] dilation=1, bool ceil_mode=False, *, Tensor(a!) out, Tensor(b!) indices) -> (Tensor(a!), Tensor(b!))
  python_module: nn
  dispatch:
    CPU: max_pool3d_with_indices_out_cpu
    CUDA: max_pool3d_with_indices_out_cuda

# Return: (Tensor output, Tensor indices)
- func: max_pool3d_with_indices(Tensor self, int[3] kernel_size, int[3] stride=[], int[3] padding=0, int[3] dilation=1, bool ceil_mode=False) -> (Tensor, Tensor)
  use_c10_dispatcher: full
  python_module: nn
  dispatch:
    CPU: max_pool3d_with_indices_cpu
    CUDA: max_pool3d_with_indices_cuda

- func: max_pool3d_with_indices_backward.grad_input(Tensor grad_output, Tensor self, int[3] kernel_size, int[3] stride, int[3] padding, int[3] dilation, bool ceil_mode, Tensor indices, *, Tensor(a!) grad_input) -> Tensor(a!)
  python_module: nn
  dispatch:
    CPU: max_pool3d_with_indices_backward_out_cpu
    CUDA: max_pool3d_with_indices_backward_out_cuda

- func: max_pool3d_with_indices_backward(Tensor grad_output, Tensor self, int[3] kernel_size, int[3] stride, int[3] padding, int[3] dilation, bool ceil_mode, Tensor indices) -> Tensor
  use_c10_dispatcher: full
  python_module: nn
  dispatch:
    CPU: max_pool3d_with_indices_backward_cpu
    CUDA: max_pool3d_with_indices_backward_cuda

- func: max_unpool2d.out(Tensor self, Tensor indices, int[2] output_size, *, Tensor(a!) out) -> Tensor(a!)
  python_module: nn
  dispatch:
    CPU: max_unpooling2d_forward_out_cpu
    CUDA: max_unpooling2d_forward_out_cuda

- func: max_unpool2d(Tensor self, Tensor indices, int[2] output_size) -> Tensor
  use_c10_dispatcher: full
  python_module: nn
  dispatch:
    CPU: max_unpooling2d_forward_cpu
    CUDA: max_unpooling2d_forward_cuda

- func: max_unpool2d_backward.grad_input(Tensor grad_output, Tensor self, Tensor indices, int[2] output_size, *, Tensor(a!) grad_input) -> Tensor(a!)
  python_module: nn
  dispatch:
    CPU: max_unpooling2d_backward_out_cpu
    CUDA: max_unpooling2d_backward_out_cuda

- func: max_unpool2d_backward(Tensor grad_output, Tensor self, Tensor indices, int[2] output_size) -> Tensor
  use_c10_dispatcher: full
  python_module: nn
  dispatch:
    CPU: max_unpooling2d_backward_cpu
    CUDA: max_unpooling2d_backward_cuda

- func: max_unpool3d.out(Tensor self, Tensor indices, int[3] output_size, int[3] stride, int[3] padding, *, Tensor(a!) out) -> Tensor(a!)
  python_module: nn
  dispatch:
    CPU: max_unpooling3d_forward_out_cpu
    CUDA: max_unpooling3d_forward_out_cuda

- func: max_unpool3d(Tensor self, Tensor indices, int[3] output_size, int[3] stride, int[3] padding) -> Tensor
  use_c10_dispatcher: full
  python_module: nn
  dispatch:
    CPU: max_unpooling3d_forward_cpu
    CUDA: max_unpooling3d_forward_cuda

- func: max_unpool3d_backward.grad_input(Tensor grad_output, Tensor self, Tensor indices, int[3] output_size, int[3] stride, int[3] padding, *, Tensor(a!) grad_input) -> Tensor(a!)
  python_module: nn
  dispatch:
    CPU: max_unpooling3d_backward_out_cpu
    CUDA: max_unpooling3d_backward_out_cuda

- func: max_unpool3d_backward(Tensor grad_output, Tensor self, Tensor indices, int[3] output_size, int[3] stride, int[3] padding) -> Tensor
  use_c10_dispatcher: full
  python_module: nn
  dispatch:
    CPU: max_unpooling3d_backward_cpu
    CUDA: max_unpooling3d_backward_cuda

- func: reflection_pad1d.out(Tensor self, int[2] padding, *, Tensor(a!) out) -> Tensor(a!)
  python_module: nn
  dispatch:
    CPU: reflection_pad1d_out_cpu
    CUDA: reflection_pad1d_out_cuda

- func: reflection_pad1d(Tensor self, int[2] padding) -> Tensor
  use_c10_dispatcher: full
  python_module: nn
  dispatch:
    CPU: reflection_pad1d_cpu
    CUDA: reflection_pad1d_cuda
    QuantizedCPU: reflection_pad1d_cpu

- func: reflection_pad1d_backward.grad_input(Tensor grad_output, Tensor self, int[2] padding, *, Tensor(a!) grad_input) -> Tensor(a!)
  python_module: nn
  dispatch:
    CPU: reflection_pad1d_backward_out_cpu
    CUDA: reflection_pad1d_backward_out_cuda

- func: reflection_pad1d_backward(Tensor grad_output, Tensor self, int[2] padding) -> Tensor
  use_c10_dispatcher: full
  python_module: nn
  dispatch:
    CPU: reflection_pad1d_backward_cpu
    CUDA: reflection_pad1d_backward_cuda

- func: reflection_pad2d.out(Tensor self, int[4] padding, *, Tensor(a!) out) -> Tensor(a!)
  python_module: nn
  dispatch:
    CPU: reflection_pad2d_out_cpu
    CUDA: reflection_pad2d_out_cuda

- func: reflection_pad2d(Tensor self, int[4] padding) -> Tensor
  use_c10_dispatcher: full
  python_module: nn
  dispatch:
    CPU: reflection_pad2d_cpu
    CUDA: reflection_pad2d_cuda

- func: reflection_pad2d_backward.grad_input(Tensor grad_output, Tensor self, int[4] padding, *, Tensor(a!) grad_input) -> Tensor(a!)
  python_module: nn
  dispatch:
    CPU: reflection_pad2d_backward_out_cpu
    CUDA: reflection_pad2d_backward_out_cuda

- func: reflection_pad2d_backward(Tensor grad_output, Tensor self, int[4] padding) -> Tensor
  use_c10_dispatcher: full
  python_module: nn
  dispatch:
    CPU: reflection_pad2d_backward_cpu
    CUDA: reflection_pad2d_backward_cuda

- func: replication_pad1d.out(Tensor self, int[2] padding, *, Tensor(a!) out) -> Tensor(a!)
  python_module: nn
  dispatch:
    CPU: replication_pad1d_out_cpu
    CUDA: replication_pad1d_out_cuda

- func: replication_pad1d(Tensor self, int[2] padding) -> Tensor
  use_c10_dispatcher: full
  python_module: nn
  dispatch:
    CPU: replication_pad1d_cpu
    CUDA: replication_pad1d_cuda

- func: replication_pad1d_backward.grad_input(Tensor grad_output, Tensor self, int[2] padding, *, Tensor(a!) grad_input) -> Tensor(a!)
  python_module: nn
  dispatch:
    CPU: replication_pad1d_backward_out_cpu
    CUDA: replication_pad1d_backward_out_cuda

- func: replication_pad1d_backward(Tensor grad_output, Tensor self, int[2] padding) -> Tensor
  use_c10_dispatcher: full
  python_module: nn
  dispatch:
    CPU: replication_pad1d_backward_cpu
    CUDA: replication_pad1d_backward_cuda

- func: replication_pad2d.out(Tensor self, int[4] padding, *, Tensor(a!) out) -> Tensor(a!)
  python_module: nn
  dispatch:
    CPU: replication_pad2d_out_cpu
    CUDA: replication_pad2d_out_cuda

- func: replication_pad2d(Tensor self, int[4] padding) -> Tensor
  use_c10_dispatcher: full
  python_module: nn
  dispatch:
    CPU: replication_pad2d_cpu
    CUDA: replication_pad2d_cuda

- func: replication_pad2d_backward.grad_input(Tensor grad_output, Tensor self, int[4] padding, *, Tensor(a!) grad_input) -> Tensor(a!)
  python_module: nn
  dispatch:
    CPU: replication_pad2d_backward_out_cpu
    CUDA: replication_pad2d_backward_out_cuda

- func: replication_pad2d_backward(Tensor grad_output, Tensor self, int[4] padding) -> Tensor
  use_c10_dispatcher: full
  python_module: nn
  dispatch:
    CPU: replication_pad2d_backward_cpu
    CUDA: replication_pad2d_backward_cuda

- func: replication_pad3d.out(Tensor self, int[6] padding, *, Tensor(a!) out) -> Tensor(a!)
  python_module: nn
  dispatch:
    CPU: replication_pad3d_out_cpu
    CUDA: replication_pad3d_out_cuda

- func: replication_pad3d(Tensor self, int[6] padding) -> Tensor
  use_c10_dispatcher: full
  python_module: nn
  dispatch:
    CPU: replication_pad3d_cpu
    CUDA: replication_pad3d_cuda

- func: replication_pad3d_backward.grad_input(Tensor grad_output, Tensor self, int[6] padding, *, Tensor(a!) grad_input) -> Tensor(a!)
  python_module: nn
  dispatch:
    CPU: replication_pad3d_backward_out_cpu
    CUDA: replication_pad3d_backward_out_cuda

- func: replication_pad3d_backward(Tensor grad_output, Tensor self, int[6] padding) -> Tensor
  use_c10_dispatcher: full
  python_module: nn
  dispatch:
    CPU: replication_pad3d_backward_cpu
    CUDA: replication_pad3d_backward_cuda

- func: upsample_linear1d.out(Tensor self, int[1] output_size, bool align_corners, float? scales=None, *, Tensor(a!) out) -> Tensor(a!)
  python_module: nn
  dispatch:
    CPU: upsample_linear1d_out_cpu
    CUDA: upsample_linear1d_out_cuda

- func: upsample_linear1d(Tensor self, int[1] output_size, bool align_corners, float? scales=None) -> Tensor
  use_c10_dispatcher: full
  python_module: nn
  dispatch:
    CPU: upsample_linear1d_cpu
    CUDA: upsample_linear1d_cuda

- func: upsample_linear1d_backward.grad_input(Tensor grad_output, int[1] output_size, int[3] input_size, bool align_corners, float? scales=None, *, Tensor(a!) grad_input) -> Tensor(a!)
  python_module: nn
  dispatch:
    CPU: upsample_linear1d_backward_out_cpu
    CUDA: upsample_linear1d_backward_out_cuda

- func: upsample_linear1d_backward(Tensor grad_output, int[1] output_size, int[3] input_size, bool align_corners, float? scales=None) -> Tensor
  use_c10_dispatcher: full
  python_module: nn
  dispatch:
    CPU: upsample_linear1d_backward_cpu
    CUDA: upsample_linear1d_backward_cuda

- func: upsample_bilinear2d.out(Tensor self, int[2] output_size, bool align_corners, float? scales_h=None, float? scales_w=None, *, Tensor(a!) out) -> Tensor(a!)
  python_module: nn
  dispatch:
    CPU: upsample_bilinear2d_out_cpu
    CUDA: upsample_bilinear2d_out_cuda

- func: upsample_bilinear2d(Tensor self, int[2] output_size, bool align_corners, float? scales_h=None, float? scales_w=None) -> Tensor
  use_c10_dispatcher: full
  python_module: nn
  dispatch:
    CPU: upsample_bilinear2d_cpu
    CUDA: upsample_bilinear2d_cuda
    QuantizedCPU: upsample_bilinear2d_quantized_cpu

- func: upsample_bilinear2d_backward.grad_input(Tensor grad_output, int[2] output_size, int[4] input_size, bool align_corners, float? scales_h=None, float? scales_w=None, *, Tensor(a!) grad_input) -> Tensor(a!)
  python_module: nn
  dispatch:
    CPU: upsample_bilinear2d_backward_out_cpu
    CUDA: upsample_bilinear2d_backward_out_cuda

- func: upsample_bilinear2d_backward(Tensor grad_output, int[2] output_size, int[4] input_size, bool align_corners, float? scales_h=None, float? scales_w=None) -> Tensor
  use_c10_dispatcher: full
  python_module: nn
  dispatch:
    CPU: upsample_bilinear2d_backward_cpu
    CUDA: upsample_bilinear2d_backward_cuda

- func: upsample_bicubic2d.out(Tensor self, int[2] output_size, bool align_corners, float? scales_h=None, float? scales_w=None, *, Tensor(a!) out) -> Tensor(a!)
  python_module: nn
  dispatch:
    CPU: upsample_bicubic2d_out_cpu
    CUDA: upsample_bicubic2d_out_cuda

- func: upsample_bicubic2d(Tensor self, int[2] output_size, bool align_corners, float? scales_h=None, float? scales_w=None) -> Tensor
  use_c10_dispatcher: full
  python_module: nn
  dispatch:
    CPU: upsample_bicubic2d_cpu
    CUDA: upsample_bicubic2d_cuda

- func: upsample_bicubic2d_backward.grad_input(Tensor grad_output, int[2] output_size, int[4] input_size, bool align_corners, float? scales_h=None, float? scales_w=None, *, Tensor(a!) grad_input) -> Tensor(a!)
  python_module: nn
  dispatch:
    CPU: upsample_bicubic2d_backward_out_cpu
    CUDA: upsample_bicubic2d_backward_out_cuda

- func: upsample_bicubic2d_backward(Tensor grad_output, int[2] output_size, int[4] input_size, bool align_corners, float? scales_h=None, float? scales_w=None) -> Tensor
  use_c10_dispatcher: full
  python_module: nn
  dispatch:
    CPU: upsample_bicubic2d_backward_cpu
    CUDA: upsample_bicubic2d_backward_cuda

- func: upsample_trilinear3d.out(Tensor self, int[3] output_size, bool align_corners, float? scales_d=None, float? scales_h=None, float? scales_w=None, *, Tensor(a!) out) -> Tensor(a!)
  python_module: nn
  dispatch:
    CPU: upsample_trilinear3d_out_cpu
    CUDA: upsample_trilinear3d_out_cuda

- func: upsample_trilinear3d(Tensor self, int[3] output_size, bool align_corners, float? scales_d=None, float? scales_h=None, float? scales_w=None) -> Tensor
  use_c10_dispatcher: full
  python_module: nn
  dispatch:
    CPU: upsample_trilinear3d_cpu
    CUDA: upsample_trilinear3d_cuda

- func: upsample_trilinear3d_backward.grad_input(Tensor grad_output, int[3] output_size, int[5] input_size, bool align_corners, float? scales_d=None, float? scales_h=None, float? scales_w=None, *, Tensor(a!) grad_input) -> Tensor(a!)
  python_module: nn
  dispatch:
    CPU: upsample_trilinear3d_backward_out_cpu
    CUDA: upsample_trilinear3d_backward_out_cuda

- func: upsample_trilinear3d_backward(Tensor grad_output, int[3] output_size, int[5] input_size, bool align_corners, float? scales_d=None, float? scales_h=None, float? scales_w=None) -> Tensor
  use_c10_dispatcher: full
  python_module: nn
  dispatch:
    CPU: upsample_trilinear3d_backward_cpu
    CUDA: upsample_trilinear3d_backward_cuda

- func: upsample_nearest1d.out(Tensor self, int[1] output_size, float? scales=None, *, Tensor(a!) out) -> Tensor(a!)
  python_module: nn
  dispatch:
    CPU: upsample_nearest1d_out_cpu
    CUDA: upsample_nearest1d_out_cuda

- func: upsample_nearest1d(Tensor self, int[1] output_size, float? scales=None) -> Tensor
  use_c10_dispatcher: full
  python_module: nn
  dispatch:
    CPU: upsample_nearest1d_cpu
    CUDA: upsample_nearest1d_cuda

- func: upsample_nearest1d_backward.grad_input(Tensor grad_output, int[1] output_size, int[3] input_size, float? scales=None, *, Tensor(a!) grad_input) -> Tensor(a!)
  python_module: nn
  dispatch:
    CPU: upsample_nearest1d_backward_out_cpu
    CUDA: upsample_nearest1d_backward_out_cuda

- func: upsample_nearest1d_backward(Tensor grad_output, int[1] output_size, int[3] input_size, float? scales=None) -> Tensor
  use_c10_dispatcher: full
  python_module: nn
  dispatch:
    CPU: upsample_nearest1d_backward_cpu
    CUDA: upsample_nearest1d_backward_cuda

- func: upsample_nearest2d.out(Tensor self, int[2] output_size, float? scales_h=None, float? scales_w=None, *, Tensor(a!) out) -> Tensor(a!)
  python_module: nn
  dispatch:
    CPU: upsample_nearest2d_out_cpu
    CUDA: upsample_nearest2d_out_cuda

- func: upsample_nearest2d(Tensor self, int[2] output_size, float? scales_h=None, float? scales_w=None) -> Tensor
  use_c10_dispatcher: full
  python_module: nn
  dispatch:
    CPU: upsample_nearest2d_cpu
    CUDA: upsample_nearest2d_cuda
    QuantizedCPU: upsample_nearest2d_quantized_cpu
    Vulkan: upsample_nearest2d_vulkan

- func: upsample_nearest2d_backward.grad_input(Tensor grad_output, int[2] output_size, int[4] input_size, float? scales_h=None, float? scales_w=None, *, Tensor(a!) grad_input) -> Tensor(a!)
  python_module: nn
  dispatch:
    CPU: upsample_nearest2d_backward_out_cpu
    CUDA: upsample_nearest2d_backward_out_cuda

- func: upsample_nearest2d_backward(Tensor grad_output, int[2] output_size, int[4] input_size, float? scales_h=None, float? scales_w=None) -> Tensor
  use_c10_dispatcher: full
  python_module: nn
  dispatch:
    CPU: upsample_nearest2d_backward_cpu
    CUDA: upsample_nearest2d_backward_cuda

- func: upsample_nearest3d.out(Tensor self, int[3] output_size, float? scales_d=None, float? scales_h=None, float? scales_w=None, *, Tensor(a!) out) -> Tensor(a!)
  python_module: nn
  dispatch:
    CPU: upsample_nearest3d_out_cpu
    CUDA: upsample_nearest3d_out_cuda

- func: upsample_nearest3d(Tensor self, int[3] output_size, float? scales_d=None, float? scales_h=None, float? scales_w=None) -> Tensor
  use_c10_dispatcher: full
  python_module: nn
  dispatch:
    CPU: upsample_nearest3d_cpu
    CUDA: upsample_nearest3d_cuda
    QuantizedCPU: upsample_nearest3d_quantized_cpu

- func: upsample_nearest3d_backward.grad_input(Tensor grad_output, int[3] output_size, int[5] input_size, float? scales_d=None, float? scales_h=None, float? scales_w=None, *, Tensor(a!) grad_input) -> Tensor(a!)
  python_module: nn
  dispatch:
    CPU: upsample_nearest3d_backward_out_cpu
    CUDA: upsample_nearest3d_backward_out_cuda

- func: upsample_nearest3d_backward(Tensor grad_output, int[3] output_size, int[5] input_size, float? scales_d=None, float? scales_h=None, float? scales_w=None) -> Tensor
  use_c10_dispatcher: full
  python_module: nn
  dispatch:
    CPU: upsample_nearest3d_backward_cpu
    CUDA: upsample_nearest3d_backward_cuda

- func: upsample_linear1d.vec(Tensor input, int[]? output_size, bool align_corners, float[]? scale_factors) -> Tensor
  use_c10_dispatcher: full
  python_module: nn
  dispatch:
    CPU: upsample_linear1d_cpu
    CUDA: upsample_linear1d_cuda

- func: upsample_linear1d_backward.vec(Tensor grad_output, int[]? output_size, int[] input_size, bool align_corners, float[]? scale_factors) -> Tensor
  use_c10_dispatcher: full
  python_module: nn
  dispatch:
    CPU: upsample_linear1d_backward_cpu
    CUDA: upsample_linear1d_backward_cuda

- func: upsample_bilinear2d.vec(Tensor input, int[]? output_size, bool align_corners, float[]? scale_factors) -> Tensor
  use_c10_dispatcher: full
  python_module: nn
  dispatch:
    CPU: upsample_bilinear2d_cpu
    CUDA: upsample_bilinear2d_cuda
    QuantizedCPU: upsample_bilinear2d_quantized_cpu

- func: upsample_bilinear2d_backward.vec(Tensor grad_output, int[]? output_size, int[] input_size, bool align_corners, float[]? scale_factors) -> Tensor
  use_c10_dispatcher: full
  python_module: nn
  dispatch:
    CPU: upsample_bilinear2d_backward_cpu
    CUDA: upsample_bilinear2d_backward_cuda

- func: upsample_trilinear3d.vec(Tensor input, int[]? output_size, bool align_corners, float[]? scale_factors) -> Tensor
  use_c10_dispatcher: full
  python_module: nn
  dispatch:
    CPU: upsample_trilinear3d_cpu
    CUDA: upsample_trilinear3d_cuda

- func: upsample_trilinear3d_backward.vec(Tensor grad_output, int[]? output_size, int[] input_size, bool align_corners, float[]? scale_factors) -> Tensor
  use_c10_dispatcher: full
  python_module: nn
  dispatch:
    CPU: upsample_trilinear3d_backward_cpu
    CUDA: upsample_trilinear3d_backward_cuda

- func: upsample_bicubic2d.vec(Tensor input, int[]? output_size, bool align_corners, float[]? scale_factors) -> Tensor
  use_c10_dispatcher: full
  python_module: nn
  dispatch:
    CPU: upsample_bicubic2d_cpu
    CUDA: upsample_bicubic2d_cuda

- func: upsample_bicubic2d_backward.vec(Tensor grad_output, int[]? output_size, int[] input_size, bool align_corners, float[]? scale_factors) -> Tensor
  use_c10_dispatcher: full
  python_module: nn
  dispatch:
    CPU: upsample_bicubic2d_backward_cpu
    CUDA: upsample_bicubic2d_backward_cuda

- func: upsample_nearest1d.vec(Tensor input, int[]? output_size, float[]? scale_factors) -> Tensor
  use_c10_dispatcher: full
  python_module: nn
  dispatch:
    CPU: upsample_nearest1d_cpu
    CUDA: upsample_nearest1d_cuda

- func: upsample_nearest1d_backward.vec(Tensor grad_output, int[]? output_size, int[] input_size, float[]? scale_factors) -> Tensor
  use_c10_dispatcher: full
  python_module: nn
  dispatch:
    CPU: upsample_nearest1d_backward_cpu
    CUDA: upsample_nearest1d_backward_cuda

- func: upsample_nearest2d.vec(Tensor input, int[]? output_size, float[]? scale_factors) -> Tensor
  use_c10_dispatcher: full
  python_module: nn
  dispatch:
    CPU: upsample_nearest2d_cpu
    CUDA: upsample_nearest2d_cuda
    QuantizedCPU: upsample_nearest2d_quantized_cpu

- func: upsample_nearest2d_backward.vec(Tensor grad_output, int[]? output_size, int[] input_size, float[]? scale_factors) -> Tensor
  use_c10_dispatcher: full
  python_module: nn
  dispatch:
    CPU: upsample_nearest2d_backward_cpu
    CUDA: upsample_nearest2d_backward_cuda

- func: upsample_nearest3d.vec(Tensor input, int[]? output_size, float[]? scale_factors) -> Tensor
  use_c10_dispatcher: full
  python_module: nn
  dispatch:
    CPU: upsample_nearest3d_cpu
    CUDA: upsample_nearest3d_cuda
    QuantizedCPU: upsample_nearest3d_quantized_cpu

- func: upsample_nearest3d_backward.vec(Tensor grad_output, int[]? output_size, int[] input_size, float[]? scale_factors) -> Tensor
  use_c10_dispatcher: full
  python_module: nn
  dispatch:
    CPU: upsample_nearest3d_backward_cpu
    CUDA: upsample_nearest3d_backward_cuda

- func: sigmoid_backward.grad_input(Tensor grad_output, Tensor output, *, Tensor(a!) grad_input) -> Tensor(a!)
  python_module: nn
  dispatch:
    CPU, CUDA: sigmoid_backward_out

- func: sigmoid_backward(Tensor grad_output, Tensor output) -> Tensor
  use_c10_dispatcher: full
  python_module: nn

- func: logit_backward.grad_input(Tensor grad_output, Tensor self, float? eps=None, *, Tensor(a!) grad_input) -> Tensor(a!)
  python_module: nn
  dispatch:
    CPU, CUDA: logit_backward_out

- func: logit_backward(Tensor grad_output, Tensor self, float? eps=None) -> Tensor
  use_c10_dispatcher: full
  python_module: nn

- func: tanh_backward.grad_input(Tensor grad_output, Tensor output, *, Tensor(a!) grad_input) -> Tensor(a!)
  python_module: nn
  dispatch:
    CPU, CUDA: tanh_backward_out

- func: tanh_backward(Tensor grad_output, Tensor output) -> Tensor
  use_c10_dispatcher: full
  python_module: nn

# What's a thnn_conv_ versus a slow_conv_?
#
# Historically, we have inefficient implementations of convolutions
# coming from the THNN/THCUNN library.  These convolutions typically
# operated by computing the Toeplitz matrix and then doing a matrix
# multiply with the input; this is very memory inefficient!  However,
# occasionally, we really don't have anything better, so it's helpful
# to have these fallbacks when there is no more optimized implementation
# in cudnn or mkldnn, etc.  Both thnn_ and slow_ convolutions fall
# into this bucket.
#
# The difference between these two designations, is that thnn_ refers
# to a convolution that is still written in the "legacy" style; that is,
# C code in the THNN/ or THCUNN/ directory.  A slow_ convolution is
# one that is written in the native style: modern C++.  Algorithmically,
# these are the same thing, but we give them different prefixes to
# make the operational distinction clear.

- func: slow_conv_transpose2d.out(Tensor self, Tensor weight, int[2] kernel_size, Tensor? bias=None, int[2] stride=1, int[2] padding=0, int[2] output_padding=0, int[2] dilation=1, *, Tensor(a!) out) -> Tensor(a!)
  python_module: nn
  dispatch:
    CPU: slow_conv_transpose2d_out_cpu
    CUDA: slow_conv_transpose2d_out_cuda

- func: slow_conv_transpose2d(Tensor self, Tensor weight, int[2] kernel_size, Tensor? bias=None, int[2] stride=1, int[2] padding=0, int[2] output_padding=0, int[2] dilation=1) -> Tensor
  use_c10_dispatcher: full
  python_module: nn
  dispatch:
    CPU: slow_conv_transpose2d_cpu
    CUDA: slow_conv_transpose2d_cuda

- func: slow_conv_transpose2d_backward.grad_output(Tensor grad_output, Tensor self, Tensor weight, int[2] kernel_size, int[2] stride, int[2] padding, int[2] output_padding, int[2] dilation, Tensor columns, Tensor ones, *, Tensor(a!)? grad_input, Tensor(b!)? grad_weight, Tensor(c!)? grad_bias) -> (Tensor(a!), Tensor(b!), Tensor(c!))
  python_module: nn
  dispatch:
    CPU: slow_conv_transpose2d_backward_out_cpu
    CUDA: slow_conv_transpose2d_backward_out_cuda

- func: slow_conv_transpose2d_backward.output_mask(Tensor grad_output, Tensor self, Tensor weight, int[2] kernel_size, int[2] stride, int[2] padding, int[2] output_padding, int[2] dilation, Tensor columns, Tensor ones, bool[3] output_mask) -> (Tensor grad_input, Tensor grad_weight, Tensor grad_bias)
  use_c10_dispatcher: full
  python_module: nn
  dispatch:
    CPU: slow_conv_transpose2d_backward_cpu
    CUDA: slow_conv_transpose2d_backward_cuda

- func: slow_conv_transpose3d.out(Tensor self, Tensor weight, int[3] kernel_size, Tensor? bias=None, int[3] stride=1, int[3] padding=0, int[3] output_padding=0, int[3] dilation=1, *, Tensor(a!) out) -> Tensor(a!)
  python_module: nn
  dispatch:
    CPU: slow_conv_transpose3d_out_cpu
    CUDA: slow_conv_transpose3d_out_cuda

- func: slow_conv_transpose3d(Tensor self, Tensor weight, int[3] kernel_size, Tensor? bias=None, int[3] stride=1, int[3] padding=0, int[3] output_padding=0, int[3] dilation=1) -> Tensor
  use_c10_dispatcher: full
  python_module: nn
  dispatch:
    CPU: slow_conv_transpose3d_cpu
    CUDA: slow_conv_transpose3d_cuda

- func: slow_conv_transpose3d_backward.grad_output(Tensor grad_output, Tensor self, Tensor weight, int[3] kernel_size, int[3] stride, int[3] padding, int[3] output_padding, int[3] dilation, Tensor finput, Tensor fgrad_input, *, Tensor(a!)? grad_input, Tensor(b!)? grad_weight, Tensor(c!)? grad_bias) -> (Tensor(a!), Tensor(b!), Tensor(c!))
  python_module: nn
  dispatch:
    CPU: slow_conv_transpose3d_backward_out_cpu
    CUDA: slow_conv_transpose3d_backward_out_cuda

- func: slow_conv_transpose3d_backward.output_mask(Tensor grad_output, Tensor self, Tensor weight, int[3] kernel_size, int[3] stride, int[3] padding, int[3] output_padding, int[3] dilation, Tensor finput, Tensor fgrad_input, bool[3] output_mask) -> (Tensor grad_input, Tensor grad_weight, Tensor grad_bias)
  use_c10_dispatcher: full
  python_module: nn
  dispatch:
    CPU: slow_conv_transpose3d_backward_cpu
    CUDA: slow_conv_transpose3d_backward_cuda

- func: thnn_conv2d.out(Tensor self, Tensor weight, int[2] kernel_size, Tensor? bias=None, int[2] stride=1, int[2] padding=0, *, Tensor(a!) out) -> Tensor(a!)
  python_module: nn

- func: thnn_conv2d(Tensor self, Tensor weight, int[2] kernel_size, Tensor? bias=None, int[2] stride=1, int[2] padding=0) -> Tensor
  use_c10_dispatcher: full
  python_module: nn

- func: thnn_conv2d_forward.output(Tensor self, Tensor weight, int[2] kernel_size, Tensor? bias, int[2] stride, int[2] padding, *, Tensor(a!) output, Tensor(b!) finput, Tensor(c!) fgrad_input) -> (Tensor(a!), Tensor(b!), Tensor(c!))
  python_module: nn
  dispatch:
    CPU: slow_conv2d_forward_out_cpu
    CUDA: legacy::cuda::_thnn_conv2d_forward_out

- func: thnn_conv2d_forward(Tensor self, Tensor weight, int[2] kernel_size, Tensor? bias, int[2] stride, int[2] padding) -> (Tensor output, Tensor finput, Tensor fgrad_input)
  use_c10_dispatcher: full
  python_module: nn
  dispatch:
    CPU: slow_conv2d_forward_cpu
    CUDA: legacy::cuda::_thnn_conv2d_forward

- func: thnn_conv2d_backward.grad_input(Tensor grad_output, Tensor self, Tensor weight, int[2] kernel_size, int[2] stride, int[2] padding, Tensor finput, Tensor fgrad_input, *, Tensor(a!)? grad_input, Tensor(b!)? grad_weight, Tensor(c!)? grad_bias) -> (Tensor(a!), Tensor(b!), Tensor(c!))
  python_module: nn
  dispatch:
    CPU: slow_conv2d_backward_out_cpu
    CUDA: slow_conv2d_backward_out_cuda

- func: thnn_conv2d_backward.output_mask(Tensor grad_output, Tensor self, Tensor weight, int[2] kernel_size, int[2] stride, int[2] padding, Tensor finput, Tensor fgrad_input, bool[3] output_mask) -> (Tensor grad_input, Tensor grad_weight, Tensor grad_bias)
  use_c10_dispatcher: full
  python_module: nn
  dispatch:
    CPU: slow_conv2d_backward_cpu
    CUDA: slow_conv2d_backward_cuda

- func: thnn_conv_depthwise2d.out(Tensor self, Tensor weight, int[2] kernel_size, Tensor? bias=None, int[2] stride=1, int[2] padding=0, int[2] dilation=1, *, Tensor(a!) out) -> Tensor(a!)
  python_module: nn

- func: thnn_conv_depthwise2d(Tensor self, Tensor weight, int[2] kernel_size, Tensor? bias=None, int[2] stride=1, int[2] padding=0, int[2] dilation=1) -> Tensor
  use_c10_dispatcher: full
  python_module: nn

- func: thnn_conv_depthwise2d_forward.out(Tensor self, Tensor weight, int[2] kernel_size, Tensor? bias, int[2] stride, int[2] padding, int[2] dilation, *, Tensor(a!) out) -> Tensor(a!)
  python_module: nn
  dispatch:
    CUDA: legacy::cuda::_thnn_conv_depthwise2d_forward_out

- func: thnn_conv_depthwise2d_forward(Tensor self, Tensor weight, int[2] kernel_size, Tensor? bias, int[2] stride, int[2] padding, int[2] dilation) -> Tensor
  use_c10_dispatcher: full
  python_module: nn
  dispatch:
    CUDA: legacy::cuda::_thnn_conv_depthwise2d_forward

- func: thnn_conv_depthwise2d_backward.grad_input(Tensor grad_output, Tensor self, Tensor weight, int[2] kernel_size, int[2] stride, int[2] padding, int[2] dilation, *, Tensor(a!)? grad_input, Tensor(b!)? grad_weight) -> (Tensor(a!), Tensor(b!))
  python_module: nn
  dispatch:
    CUDA: thnn_conv_depthwise2d_backward_out

- func: thnn_conv_depthwise2d_backward.output_mask(Tensor grad_output, Tensor self, Tensor weight, int[2] kernel_size, int[2] stride, int[2] padding, int[2] dilation, bool[2] output_mask) -> (Tensor grad_input, Tensor grad_weight)
  use_c10_dispatcher: full
  python_module: nn
  dispatch:
    CUDA: thnn_conv_depthwise2d_backward

- func: slow_conv3d.out(Tensor self, Tensor weight, int[3] kernel_size, Tensor? bias=None, int[3] stride=1, int[3] padding=0, *, Tensor(a!) out) -> Tensor(a!)
  python_module: nn

- func: slow_conv3d(Tensor self, Tensor weight, int[3] kernel_size, Tensor? bias=None, int[3] stride=1, int[3] padding=0) -> Tensor
  use_c10_dispatcher: full
  python_module: nn

- func: slow_conv3d_forward.output(Tensor self, Tensor weight, int[3] kernel_size, Tensor? bias, int[3] stride, int[3] padding, *, Tensor(a!) output, Tensor(b!) finput, Tensor(c!) fgrad_input) -> (Tensor(a!), Tensor(b!), Tensor(c!))
  python_module: nn
  dispatch:
    CPU: slow_conv3d_forward_out_cpu

- func: slow_conv3d_forward(Tensor self, Tensor weight, int[3] kernel_size, Tensor? bias, int[3] stride, int[3] padding) -> (Tensor output, Tensor finput, Tensor fgrad_input)
  use_c10_dispatcher: full
  python_module: nn
  dispatch:
    CPU: slow_conv3d_forward_cpu

- func: slow_conv3d_backward.grad_input(Tensor grad_output, Tensor self, Tensor weight, int[3] kernel_size, int[3] stride, int[3] padding, Tensor finput, Tensor fgrad_input, *, Tensor(a!)? grad_input, Tensor(b!)? grad_weight, Tensor(c!)? grad_bias) -> (Tensor(a!), Tensor(b!), Tensor(c!))
  python_module: nn
  dispatch:
    CPU: slow_conv3d_backward_out_cpu

- func: slow_conv3d_backward.output_mask(Tensor grad_output, Tensor self, Tensor weight, int[3] kernel_size, int[3] stride, int[3] padding, Tensor finput, Tensor fgrad_input, bool[3] output_mask) -> (Tensor grad_input, Tensor grad_weight, Tensor grad_bias)
  use_c10_dispatcher: full
  python_module: nn
  dispatch:
    CPU: slow_conv3d_backward_cpu

- func: slow_conv_dilated2d(Tensor self, Tensor weight, int[2] kernel_size, Tensor? bias=None, int[2] stride=1, int[2] padding=0, int[2] dilation=1) -> Tensor
  use_c10_dispatcher: full
  python_module: nn
  dispatch:
    CPU: slow_conv_dilated2d_cpu
    CUDA: slow_conv_dilated2d_cuda

- func: slow_conv_dilated2d_backward(Tensor grad_output, Tensor self, Tensor weight, int[2] kernel_size, int[2] stride, int[2] padding, int[2] dilation, bool[3] output_mask) -> (Tensor grad_input, Tensor grad_weight, Tensor grad_bias)
  use_c10_dispatcher: full
  python_module: nn
  dispatch:
    CPU: slow_conv_dilated2d_backward_cpu
    CUDA: slow_conv_dilated2d_backward_cuda

- func: slow_conv_dilated3d(Tensor self, Tensor weight, int[3] kernel_size, Tensor? bias=None, int[3] stride=1, int[3] padding=0, int[3] dilation=1) -> Tensor
  use_c10_dispatcher: full
  python_module: nn
  dispatch:
    CPU: slow_conv_dilated3d_cpu
    CUDA: slow_conv_dilated3d_cuda

- func: slow_conv_dilated3d_backward(Tensor grad_output, Tensor self, Tensor weight, int[3] kernel_size, int[3] stride, int[3] padding, int[3] dilation, bool[3] output_mask) -> (Tensor grad_input, Tensor grad_weight, Tensor grad_bias)
  use_c10_dispatcher: full
  python_module: nn
  dispatch:
    CPU: slow_conv_dilated3d_backward_cpu
    CUDA: slow_conv_dilated3d_backward_cuda

- func: col2im.out(Tensor self, int[2] output_size, int[2] kernel_size, int[2] dilation, int[2] padding, int[2] stride, *, Tensor(a!) out) -> Tensor(a!)
  python_module: nn
  dispatch:
    CPU: col2im_out_cpu
    CUDA: col2im_out_cuda

- func: col2im(Tensor self, int[2] output_size, int[2] kernel_size, int[2] dilation, int[2] padding, int[2] stride) -> Tensor
  use_c10_dispatcher: full
  python_module: nn
  dispatch:
    CPU: col2im_cpu
    CUDA: col2im_cuda

- func: col2im_backward.grad_input(Tensor grad_output, int[2] kernel_size, int[2] dilation, int[2] padding, int[2] stride, *, Tensor(a!) grad_input) -> Tensor(a!)
  python_module: nn
  dispatch:
    CPU: col2im_backward_out_cpu
    CUDA: col2im_backward_out_cuda

- func: col2im_backward(Tensor grad_output, int[2] kernel_size, int[2] dilation, int[2] padding, int[2] stride) -> Tensor
  use_c10_dispatcher: full
  python_module: nn
  dispatch:
    CPU: col2im_backward_cpu
    CUDA: col2im_backward_cuda

- func: im2col.out(Tensor self, int[2] kernel_size, int[2] dilation, int[2] padding, int[2] stride, *, Tensor(a!) out) -> Tensor(a!)
  python_module: nn
  dispatch:
    CPU: im2col_out_cpu
    CUDA: im2col_out_cuda

- func: im2col(Tensor self, int[2] kernel_size, int[2] dilation, int[2] padding, int[2] stride) -> Tensor
  use_c10_dispatcher: full
  python_module: nn
  dispatch:
    CPU: im2col_cpu
    CUDA: im2col_cuda

- func: im2col_backward.grad_input(Tensor grad_output, int[2] input_size, int[2] kernel_size, int[2] dilation, int[2] padding, int[2] stride, *, Tensor(a!) grad_input) -> Tensor(a!)
  python_module: nn
  dispatch:
    CPU: im2col_backward_out_cpu
    CUDA: im2col_backward_out_cuda

- func: im2col_backward(Tensor grad_output, int[2] input_size, int[2] kernel_size, int[2] dilation, int[2] padding, int[2] stride) -> Tensor
  use_c10_dispatcher: full
  python_module: nn
  dispatch:
    CPU: im2col_backward_cpu
    CUDA: im2col_backward_cuda

- func: isfinite(Tensor self) -> Tensor
  use_c10_dispatcher: full
  variants: function, method
  device_guard: False

- func: isinf(Tensor self) -> Tensor
  use_c10_dispatcher: full
  variants: function, method
  device_guard: False

- func: isposinf(Tensor self) -> Tensor
  use_c10_dispatcher: full
  variants: function, method

- func: isposinf.out(Tensor self, *, Tensor(a!) out) -> Tensor(a!)
  dispatch:
    CPU, CUDA: isposinf_out

- func: isneginf(Tensor self) -> Tensor
  use_c10_dispatcher: full
  variants: function, method

- func: isneginf.out(Tensor self, *, Tensor(a!) out) -> Tensor(a!)
  dispatch:
    CPU, CUDA: isneginf_out

# NOTE [_add_batch_dim and _remove_batch_dim]
# _add_batch_dim and _remove_batch_dim are meant to be used in the implementation
# of the vmap frontend API (see torch/_vmap_internals.py). They are not
# user-facing, hence the leading underscore. Please don't use them them anywhere else.
- func: _add_batch_dim(Tensor self, int batch_dim, int level) -> Tensor
  use_c10_dispatcher: full
  variants: function

# See NOTE [_add_batch_dim and _remove_batch_dim]
- func: _remove_batch_dim(Tensor self, int level, int batch_size, int out_dim) -> Tensor
  use_c10_dispatcher: full
  variants: function

# Note: this function is only for testing.
# It is undocumented and should not be used outside of tests.
- func: _test_serialization_subcmul(Tensor self, Tensor other, Scalar alpha=1) -> Tensor
  use_c10_dispatcher: full

# Note: this function is only for testing.
- func: _test_optional_intlist(Tensor values, int[]? addends) -> Tensor
  use_c10_dispatcher: full
  python_module: nn
  dispatch:
    CPU: _test_optional_intlist

# Note: this function is only for testing.
- func: _test_optional_floatlist(Tensor values, float[]? addends) -> Tensor
  use_c10_dispatcher: full
  python_module: nn
  dispatch:
    CPU: _test_optional_floatlist<|MERGE_RESOLUTION|>--- conflicted
+++ resolved
@@ -811,24 +811,17 @@
 - func: convolution_backward_overrideable(Tensor grad_output, Tensor input, Tensor weight, int[] stride, int[] padding, int[] dilation, bool transposed, int[] output_padding, int groups, bool[3] output_mask) -> (Tensor grad_input, Tensor grad_weight, Tensor grad_bias)
   use_c10_dispatcher: full
 
-<<<<<<< HEAD
 - func: _convolution(Tensor input, Tensor weight, Tensor? bias, int[] stride, int[] padding, int[] dilation, bool transposed, int[] output_padding, int groups, bool benchmark, bool deterministic, bool cudnn_enabled, bool allow_tf32) -> Tensor
+  use_c10_dispatcher: full
 
 - func: _convolution.deprecated(Tensor input, Tensor weight, Tensor? bias, int[] stride, int[] padding, int[] dilation, bool transposed, int[] output_padding, int groups, bool benchmark, bool deterministic, bool cudnn_enabled) -> Tensor
-=======
-- func: _convolution(Tensor input, Tensor weight, Tensor? bias, int[] stride, int[] padding, int[] dilation, bool transposed, int[] output_padding, int groups, bool benchmark, bool deterministic, bool cudnn_enabled) -> Tensor
-  use_c10_dispatcher: full
->>>>>>> 655f3764
+  use_c10_dispatcher: full
 
 - func: _convolution_nogroup(Tensor input, Tensor weight, Tensor? bias, int[] stride, int[] padding, int[] dilation, bool transposed, int[] output_padding) -> Tensor
   use_c10_dispatcher: full
 
-<<<<<<< HEAD
 - func: _convolution_double_backward(Tensor? ggI, Tensor? ggW, Tensor? ggb, Tensor gO, Tensor weight, Tensor self, int[] stride, int[] padding, int[] dilation, bool transposed, int[] output_padding, int groups, bool benchmark, bool deterministic, bool cudnn_enabled, bool allow_tf32, bool[3] output_mask) -> (Tensor, Tensor, Tensor)
-=======
-- func: _convolution_double_backward(Tensor? ggI, Tensor? ggW, Tensor? ggb, Tensor gO, Tensor weight, Tensor self, int[] stride, int[] padding, int[] dilation, bool transposed, int[] output_padding, int groups, bool benchmark, bool deterministic, bool cudnn_enabled, bool[3] output_mask) -> (Tensor, Tensor, Tensor)
-  use_c10_dispatcher: full
->>>>>>> 655f3764
+  use_c10_dispatcher: full
 
 - func: conv1d(Tensor input, Tensor weight, Tensor? bias=None, int[1] stride=1, int[1] padding=0, int[1] dilation=1, int groups=1) -> Tensor
   use_c10_dispatcher: full
