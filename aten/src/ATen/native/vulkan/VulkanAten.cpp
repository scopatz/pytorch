--- conflicted
+++ resolved
@@ -37,27 +37,19 @@
   return impl->unsafe_opaque_handle();
 }
 
-<<<<<<< HEAD
 Tensor empty(
     IntArrayRef size,
-    optional<ScalarType> dtype,
-    optional<Layout> layout,
-    optional<Device> device,
-    optional<bool> pin_memory,
-    optional<MemoryFormat> memory_format) {
-=======
-at::Tensor empty_vulkan(
-    const IntArrayRef sizes,
-    const TensorOptions& options,
-    const c10::optional<c10::MemoryFormat> optional_memory_format) {
->>>>>>> e97e8736
+    const optional<ScalarType> dtype,
+    const optional<Layout> layout,
+    const optional<Device> device,
+    const optional<bool> pin_memory,
+    const optional<MemoryFormat> memory_format) {
   TORCH_CHECK(
       !pin_memory.has_value(),
       "'pin_memory' argument is incompatible with Vulkan tensor");
   TORCH_CHECK(
       !memory_format.has_value(),
       "'memory_format' argument is incompatible with Vulkan tensor");
-<<<<<<< HEAD
   VulkanTensor vt{size.vec()};
   return new_with_vtensor_vulkan(
       std::move(vt), at::device(at::kVulkan).dtype(dtype));
@@ -76,83 +68,9 @@
 
 Tensor upsample_nearest2d(
     const Tensor& input,
-    IntArrayRef outputSizes,
-    c10::optional<double> scales_h,
-    c10::optional<double> scales_w) {
-=======
-
-  return new_with_vtensor_vulkan(VulkanTensor{sizes.vec()}, options);
-}
-
-at::Tensor empty_strided_vulkan(
-    const IntArrayRef size,
-    const IntArrayRef stride,
-    const TensorOptions& options) {
-  return empty_vulkan(size, options, c10::nullopt);
-}
-
-at::Tensor& copy_from_vulkan_(at::Tensor& self, const at::Tensor& src) {
-  TORCH_INTERNAL_ASSERT(
-      src.device().type() == DeviceType::Vulkan,
-      "copy_from_vulkan input tensor's device is not Vulkan");
-  TORCH_INTERNAL_ASSERT(
-      self.device().type() == DeviceType::CPU,
-      "copy_from_vulkan is implemented only for CPU device output");
-  TORCH_INTERNAL_ASSERT(
-      self.layout() == Layout::Strided,
-      "copy_from_vulkan is implemented only for Strided layout output");
-  TORCH_INTERNAL_ASSERT(
-      self.scalar_type() == ScalarType::Float,
-      "copy_from_vulkan is implemented only for float dtype output, got:",
-      self.scalar_type());
-  TORCH_INTERNAL_ASSERT(
-      self.is_contiguous(),
-      "copy_from_vulkan is implemented only for contiguous output tensor");
-
-  VulkanTensor& vtensor = vtensor_from_vulkan(src);
-  vtensor.copy_data_to_host(self.data_ptr<float>());
-  return self;
-}
-
-at::Tensor& copy_to_vulkan_(at::Tensor& self, const at::Tensor& src) {
-  TORCH_INTERNAL_ASSERT(
-      self.device().type() == DeviceType::Vulkan,
-      "copy_to_vulkan output tensor's device is not Vulkan");
-  TORCH_INTERNAL_ASSERT(
-      src.device().type() == DeviceType::CPU,
-      "copy_to_vulkan is implemented only for CPU device input");
-  TORCH_INTERNAL_ASSERT(
-      src.layout() == Layout::Strided,
-      "copy_to_vulkan is implemented only for Strided layout input");
-  TORCH_INTERNAL_ASSERT(
-      src.scalar_type() == ScalarType::Float,
-      "copy_to_vulkan is implemented only for float dtype");
-
-  const auto cpu_tensor_contiguous = src.contiguous();
-  VulkanTensor& vtensor = vtensor_from_vulkan(self);
-  vtensor.set_data_from_host(cpu_tensor_contiguous.data_ptr<float>());
-  return self;
-}
-
-at::Tensor& vulkan_copy_(at::Tensor& self, const at::Tensor& src) {
-  if (src.device().type() == at::kVulkan && self.device().type() == at::kCPU) {
-    return copy_from_vulkan_(self, src);
-  }
-  if (src.device().type() == at::kCPU && self.device().type() == at::kVulkan) {
-    return copy_to_vulkan_(self, src);
-  }
-  TORCH_INTERNAL_ASSERT(
-      src.device().type() == DeviceType::Vulkan,
-      "vulkan_copy_ is implemented only for CPU,Strided,float->Vulkan; Vulkan->CPU,Strided,float");
-  return self;
-}
-
-at::Tensor upsample_nearest2d_vulkan(
-    const at::Tensor& input,
     const IntArrayRef outputSizes,
     const c10::optional<double> scales_h,
     const c10::optional<double> scales_w) {
->>>>>>> e97e8736
   VulkanTensor& x = vtensor_from_vulkan(input);
   const auto inputSizes = input.sizes();
   const auto in = inputSizes[0];
@@ -190,11 +108,7 @@
   return new_with_vtensor_vulkan(std::move(output), input.options());
 }
 
-<<<<<<< HEAD
-Tensor add(const Tensor& self, const Tensor& other, Scalar alpha) {
-=======
-Tensor vulkan_add(const Tensor& self, const Tensor& other, const Scalar alpha) {
->>>>>>> e97e8736
+Tensor add(const Tensor& self, const Tensor& other, const Scalar alpha) {
   auto xt = self.is_vulkan() ? self : self.vulkan();
   const auto& x = vtensor_from_vulkan(xt);
   auto yt = other.is_vulkan() ? other : other.vulkan();
@@ -207,29 +121,17 @@
   return new_with_vtensor_vulkan(std::move(output), self.options());
 }
 
-<<<<<<< HEAD
 Tensor convolution(
     const Tensor& input, // Vulkan
     const Tensor& weight, // CPU
     const Tensor& bias, // CPU
-    IntArrayRef stride,
-    IntArrayRef padding,
-    IntArrayRef dilation,
-    bool transposed,
-    IntArrayRef output_padding,
-    int64_t groups) {
-  vulkan::Conv2DParams params{
-=======
-at::Tensor vulkan_convolution(
-    const at::Tensor& input, // Vulkan
-    const at::Tensor& weight, // CPU
-    const at::Tensor& bias, // CPU
+    const IntArrayRef stride,
     const IntArrayRef padding,
-    const IntArrayRef stride,
     const IntArrayRef dilation,
+    const bool transposed,
+    const IntArrayRef output_padding,
     const int64_t groups) {
   const vulkan::Conv2DParams params{
->>>>>>> e97e8736
       input.sizes(), weight.sizes(), padding, stride, dilation, groups};
   TORCH_INTERNAL_ASSERT(
       input.dim() == 4, "convolution: Expected 4-dimensional input");
@@ -254,77 +156,7 @@
   return new_with_vtensor_vulkan(std::move(voutput), input.options());
 }
 
-<<<<<<< HEAD
 Tensor addmm(
-=======
-at::Tensor vulkan_convolution_prepack_weights(const at::Tensor& weight) {
-  const auto wsizes = weight.sizes();
-  TORCH_INTERNAL_ASSERT(
-      wsizes.size() == 4,
-      "vulkan_convolution_prepack_weights: Expected 4-dimensional weight");
-
-  const int64_t OC = wsizes[0];
-  const int64_t C = wsizes[1];
-  const int64_t KH = wsizes[2];
-  const int64_t KW = wsizes[3];
-  VulkanTensor voutput =
-      VulkanTensor{{UP_DIV(OC, 4), UP_DIV(C, 4), KH * KW, 16}};
-  voutput.allocate_storage();
-
-  vulkan::detail::conv2d_prepack_weights(
-      voutput, weight.data_ptr<float>(), OC, C, KH, KW);
-  return new_with_vtensor_vulkan(
-      std::move(voutput), at::device(at::kVulkan).dtype(at::kFloat));
-}
-
-at::Tensor vulkan_convolution_prepacked(
-    const at::Tensor& input, // Vulkan
-    const IntArrayRef weightSizes,
-    const at::Tensor& weight_prepacked_vulkan, // Vulkan
-    const c10::optional<at::Tensor>& bias, // Vulkan|CPU
-    const IntArrayRef padding,
-    const IntArrayRef stride,
-    const IntArrayRef dilation,
-    const int64_t groups,
-    const float output_min,
-    const float output_max) {
-  TORCH_INTERNAL_ASSERT(
-      input.dim() == 4, "vulkan_convolution: Expected 4-dimensional input");
-  TORCH_INTERNAL_ASSERT(
-      weight_prepacked_vulkan.dim() == 4,
-      "vulkan_convolution: Expected 4-dimensional weight");
-  vulkan::Conv2DParams params{
-      input.sizes(), weightSizes, padding, stride, dilation, groups};
-  TORCH_INTERNAL_ASSERT(
-      groups == 1 || groups == params.C,
-      "vulkan_convolution: only nogroup or depthwise convolutions supported");
-  const VulkanTensor& vinput = vtensor_from_vulkan(input);
-  const VulkanTensor& vweight = vtensor_from_vulkan(weight_prepacked_vulkan);
-  VulkanTensor voutput =
-      VulkanTensor{{params.N, params.OC, params.OH, params.OW}};
-  voutput.allocate_storage();
-  const bool hasBias = bias.has_value() && bias->defined();
-  const bool vulkanBias = (*bias).is_vulkan();
-  if (hasBias && vulkanBias) {
-    const VulkanTensor& vbias = vtensor_from_vulkan(*bias);
-    vulkan::detail::conv2d(
-        voutput, vinput, vweight, vbias, params, output_min, output_max);
-  } else {
-    vulkan::detail::conv2d(
-        voutput,
-        vinput,
-        vweight,
-        hasBias ? c10::make_optional<const float*>((*bias).data_ptr<float>())
-                : c10::nullopt,
-        params,
-        output_min,
-        output_max);
-  }
-  return new_with_vtensor_vulkan(std::move(voutput), input.options());
-}
-
-Tensor vulkan_addmm(
->>>>>>> e97e8736
     const Tensor& self,
     const Tensor& mat1,
     const Tensor& mat2,
@@ -382,50 +214,27 @@
 
 Tensor& clamp_(
     Tensor& self,
-<<<<<<< HEAD
-    c10::optional<Scalar> min,
-    c10::optional<Scalar> max) {
-  auto y = vulkan::aten::clamp(self, min, max);
-=======
     const c10::optional<Scalar> min,
     const c10::optional<Scalar> max) {
-  auto y = vulkan_clamp(self, min, max);
->>>>>>> e97e8736
+  auto y = vulkan::aten::clamp(self, min, max);
   self.copy_(y);
   return self;
 }
 
-<<<<<<< HEAD
-Tensor hardtanh(const Tensor& self, Scalar min, Scalar max) {
+Tensor hardtanh(const Tensor& self, const Scalar min, const Scalar max) {
   return vulkan::aten::clamp(self, min, max);
 }
 
-Tensor& hardtanh_(Tensor& self, Scalar min, Scalar max) {
+Tensor& hardtanh_(Tensor& self, const Scalar min, const Scalar max) {
   return vulkan::aten::clamp_(self, min, max);
-=======
-Tensor vulkan_hardtanh(const Tensor& self, const Scalar min, const Scalar max) {
-  return vulkan_clamp(self, min, max);
-}
-
-Tensor& vulkan_hardtanh_(Tensor& self, const Scalar min, const Scalar max) {
-  return _clamp__vulkan(self, min, max);
->>>>>>> e97e8736
 }
 
 Tensor mean(
     const Tensor& self,
-<<<<<<< HEAD
-    IntArrayRef dim,
-    bool keepdim,
-    optional<ScalarType> dtype) {
-  TORCH_INTERNAL_ASSERT(self.is_vulkan(), "mean expects Vulkan tensor input");
-=======
     const IntArrayRef dim,
     const bool keepdim,
     const optional<ScalarType> dtype) {
-  TORCH_INTERNAL_ASSERT(
-      self.is_vulkan(), "mean_vulkan expects Vulkan tensor input");
->>>>>>> e97e8736
+  TORCH_INTERNAL_ASSERT(self.is_vulkan(), "mean expects Vulkan tensor input");
   TORCH_INTERNAL_ASSERT(
       self.dim() == 4 && dim.size() == 2 && dim[0] == 2 && dim[1] == 3);
   VulkanTensor& x = vtensor_from_vulkan(self);
@@ -526,7 +335,7 @@
 
 using detail::VulkanTensor;
 Tensor convolution_prepack_weights(const Tensor& weight) {
-  auto wsizes = weight.sizes();
+  const auto wsizes = weight.sizes();
   TORCH_INTERNAL_ASSERT(
       wsizes.size() == 4,
       "convolution_prepack_weights: Expected 4-dimensional weight");
@@ -547,12 +356,12 @@
 
 Tensor convolution_prepacked(
     const Tensor& input, // Vulkan
-    IntArrayRef weightSizes,
+    const IntArrayRef weightSizes,
     const Tensor& weight_prepacked_vulkan, // Vulkan
     const c10::optional<Tensor>& bias, // Vulkan|CPU
-    IntArrayRef padding,
-    IntArrayRef stride,
-    IntArrayRef dilation,
+    const IntArrayRef padding,
+    const IntArrayRef stride,
+    const IntArrayRef dilation,
     int64_t groups,
     const float output_min,
     const float output_max) {
